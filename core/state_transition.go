// Copyright 2014 The go-ethereum Authors
// This file is part of the go-ethereum library.
//
// The go-ethereum library is free software: you can redistribute it and/or modify
// it under the terms of the GNU Lesser General Public License as published by
// the Free Software Foundation, either version 3 of the License, or
// (at your option) any later version.
//
// The go-ethereum library is distributed in the hope that it will be useful,
// but WITHOUT ANY WARRANTY; without even the implied warranty of
// MERCHANTABILITY or FITNESS FOR A PARTICULAR PURPOSE. See the
// GNU Lesser General Public License for more details.
//
// You should have received a copy of the GNU Lesser General Public License
// along with the go-ethereum library. If not, see <http://www.gnu.org/licenses/>.

package core

import (
	"fmt"
	"math"
	"math/big"

	"github.com/ethereum/go-ethereum/common"
	cmath "github.com/ethereum/go-ethereum/common/math"
	"github.com/ethereum/go-ethereum/core/types"
	"github.com/ethereum/go-ethereum/core/vm"
	"github.com/ethereum/go-ethereum/crypto"
	"github.com/ethereum/go-ethereum/log"
	"github.com/ethereum/go-ethereum/params"
	"golang.org/x/crypto/sha3"
)

var (
	BVM_ETH_ADDR = common.HexToAddress("0xdEAddEaDdeadDEadDEADDEAddEADDEAddead1111")
)

// ExecutionResult includes all output after executing given evm
// message no matter the execution itself is successful or not.
type ExecutionResult struct {
	UsedGas     uint64 // Total used gas but include the refunded gas
	RefundedGas uint64 // Total gas refunded after execution
	Err         error  // Any error encountered during the execution(listed in core/vm/errors.go)
	ReturnData  []byte // Returned data from evm(function result or data supplied with revert opcode)
}

// Unwrap returns the internal evm error which allows us for further
// analysis outside.
func (result *ExecutionResult) Unwrap() error {
	return result.Err
}

// Failed returns the indicator whether the execution is successful or not
func (result *ExecutionResult) Failed() bool { return result.Err != nil }

// Return is a helper function to help caller distinguish between revert reason
// and function return. Return returns the data after execution if no error occurs.
func (result *ExecutionResult) Return() []byte {
	if result.Err != nil {
		return nil
	}
	return common.CopyBytes(result.ReturnData)
}

// Revert returns the concrete revert reason if the execution is aborted by `REVERT`
// opcode. Note the reason can be nil if no data supplied with revert opcode.
func (result *ExecutionResult) Revert() []byte {
	if result.Err != vm.ErrExecutionReverted {
		return nil
	}
	return common.CopyBytes(result.ReturnData)
}

// IntrinsicGas computes the 'intrinsic gas' for a message with the given data.
func IntrinsicGas(data []byte, accessList types.AccessList, isContractCreation bool, isHomestead, isEIP2028 bool, isEIP3860 bool) (uint64, error) {
	// Set the starting gas for the raw transaction
	var gas uint64
	if isContractCreation && isHomestead {
		gas = params.TxGasContractCreation
	} else {
		gas = params.TxGas
	}
	dataLen := uint64(len(data))
	// Bump the required gas by the amount of transactional data
	if dataLen > 0 {
		// Zero and non-zero bytes are priced differently
		var nz uint64
		for _, byt := range data {
			if byt != 0 {
				nz++
			}
		}
		// Make sure we don't exceed uint64 for all data combinations
		nonZeroGas := params.TxDataNonZeroGasFrontier
		if isEIP2028 {
			nonZeroGas = params.TxDataNonZeroGasEIP2028
		}
		if (math.MaxUint64-gas)/nonZeroGas < nz {
			return 0, ErrGasUintOverflow
		}
		gas += nz * nonZeroGas

		z := dataLen - nz
		if (math.MaxUint64-gas)/params.TxDataZeroGas < z {
			return 0, ErrGasUintOverflow
		}
		gas += z * params.TxDataZeroGas

		if isContractCreation && isEIP3860 {
			lenWords := toWordSize(dataLen)
			if (math.MaxUint64-gas)/params.InitCodeWordGas < lenWords {
				return 0, ErrGasUintOverflow
			}
			gas += lenWords * params.InitCodeWordGas
		}
	}
	if accessList != nil {
		gas += uint64(len(accessList)) * params.TxAccessListAddressGas
		gas += uint64(accessList.StorageKeys()) * params.TxAccessListStorageKeyGas
	}
	return gas, nil
}

// toWordSize returns the ceiled word size required for init code payment calculation.
func toWordSize(size uint64) uint64 {
	if size > math.MaxUint64-31 {
		return math.MaxUint64/32 + 1
	}

	return (size + 31) / 32
}

type RunMode uint8

const (
	CommitMode RunMode = iota
	GasEstimationMode
	GasEstimationWithSkipCheckBalanceMode
	EthcallMode
)

// A Message contains the data derived from a single transaction that is relevant to state
// processing.
type Message struct {
	To         *common.Address
	From       common.Address
	Nonce      uint64
	Value      *big.Int
	GasLimit   uint64
	GasPrice   *big.Int
	GasFeeCap  *big.Int
	GasTipCap  *big.Int
	Data       []byte
	AccessList types.AccessList

	// When SkipAccountCheckss is true, the message nonce is not checked against the
	// account nonce in state. It also disables checking that the sender is an EOA.
	// This field will be set to true for operations like RPC eth_call.
	SkipAccountChecks bool

	IsSystemTx    bool                // IsSystemTx indicates the message, if also a deposit, does not emit gas usage.
	IsDepositTx   bool                // IsDepositTx indicates the message is force-included and can persist a mint.
	Mint          *big.Int            // Mint is the amount to mint before EVM processing, or nil if there is no minting.
	ETHValue      *big.Int            // ETHValue is the amount to mint BVM_ETH before EVM processing, or nil if there is no minting.
	ETHTxValue    *big.Int            // ETHTxValue is the amount to be transferred to msg.To before EVM processing, and the transfer will be reverted if EVM failed
	MetaTxParams  *types.MetaTxParams // MetaTxParams contains necessary parameter to sponsor gas fee for msg.From.
	RollupDataGas types.RollupGasData // RollupDataGas indicates the rollup cost of the message, 0 if not a rollup or no cost.

	// runMode
	RunMode RunMode
}

// TransactionToMessage converts a transaction into a Message.
func TransactionToMessage(tx *types.Transaction, s types.Signer, baseFee *big.Int) (*Message, error) {
	metaTxParams, err := types.DecodeAndVerifyMetaTxParams(tx)
	if err != nil {
		return nil, err
	}
	msg := &Message{
		Nonce:             tx.Nonce(),
		GasLimit:          tx.Gas(),
		GasPrice:          new(big.Int).Set(tx.GasPrice()),
		GasFeeCap:         new(big.Int).Set(tx.GasFeeCap()),
		GasTipCap:         new(big.Int).Set(tx.GasTipCap()),
		To:                tx.To(),
		Value:             tx.Value(),
		Data:              tx.Data(),
		AccessList:        tx.AccessList(),
		IsSystemTx:        tx.IsSystemTx(),
		IsDepositTx:       tx.IsDepositTx(),
		Mint:              tx.Mint(),
		RollupDataGas:     tx.RollupDataGas(),
		ETHValue:          tx.ETHValue(),
		ETHTxValue:        tx.ETHTxValue(),
		MetaTxParams:      metaTxParams,
		SkipAccountChecks: false,
		RunMode:           CommitMode,
	}
	// If baseFee provided, set gasPrice to effectiveGasPrice.
	if baseFee != nil {
		msg.GasPrice = cmath.BigMin(msg.GasPrice.Add(msg.GasTipCap, baseFee), msg.GasFeeCap)
	}
	msg.From, err = types.Sender(s, tx)
	return msg, err
}

// CalculateRollupGasDataFromMessage calculate RollupGasData from message.
func (st *StateTransition) CalculateRollupGasDataFromMessage() {
	tx := types.NewTx(&types.DynamicFeeTx{
		Nonce:     st.msg.Nonce,
		Value:     st.msg.Value,
		Gas:       st.msg.GasLimit,
		GasTipCap: st.msg.GasTipCap,
		GasFeeCap: st.msg.GasFeeCap,
		Data:      st.msg.Data,
	})

	st.msg.RollupDataGas = tx.RollupDataGas()

	// add a constant to cover sigs(V,R,S) and other data to make sure that the gasLimit from eth_estimateGas can cover L1 cost
	// just used for estimateGas and the actual L1 cost depends on users' tx when executing
	st.msg.RollupDataGas.Ones += 80
}

// ApplyMessage computes the new state by applying the given message
// against the old state within the environment.
//
// ApplyMessage returns the bytes returned by any EVM execution (if it took place),
// the gas used (which includes gas refunds) and an error if it failed. An error always
// indicates a core error meaning that the message would always fail for that particular
// state and would never be accepted within a block.
func ApplyMessage(evm *vm.EVM, msg *Message, gp *GasPool) (*ExecutionResult, error) {
	return NewStateTransition(evm, msg, gp).TransitionDb()
}

// StateTransition represents a state transition.
//
// == The State Transitioning Model
//
// A state transition is a change made when a transaction is applied to the current world
// state. The state transitioning model does all the necessary work to work out a valid new
// state root.
//
//  1. Nonce handling
//  2. Pre pay gas
//  3. Create a new state object if the recipient is nil
//  4. Value transfer
//
// == If contract creation ==
//
//	4a. Attempt to run transaction data
//	4b. If valid, use result as code for the new state object
//
// == end ==
//
//  5. Run Script section
//  6. Derive new state root
type StateTransition struct {
	gp           *GasPool
	msg          *Message
	gasRemaining uint64
	initialGas   uint64
	state        vm.StateDB
	evm          *vm.EVM
}

// NewStateTransition initialises and returns a new state transition object.
func NewStateTransition(evm *vm.EVM, msg *Message, gp *GasPool) *StateTransition {
	return &StateTransition{
		gp:    gp,
		evm:   evm,
		msg:   msg,
		state: evm.StateDB,
	}
}

// to returns the recipient of the message.
func (st *StateTransition) to() common.Address {
	if st.msg == nil || st.msg.To == nil /* contract creation */ {
		return common.Address{}
	}
	return *st.msg.To
}

func (st *StateTransition) buyGas() (*big.Int, error) {
	if err := st.applyMetaTransaction(); err != nil {
		return nil, err
	}
	mgval := new(big.Int).SetUint64(st.msg.GasLimit)
	mgval = mgval.Mul(mgval, st.msg.GasPrice)
	var l1Cost *big.Int
	if st.msg.RunMode == GasEstimationMode || st.msg.RunMode == GasEstimationWithSkipCheckBalanceMode {
		st.CalculateRollupGasDataFromMessage()
	}
	if st.evm.Context.L1CostFunc != nil && st.msg.RunMode != EthcallMode {
		l1Cost = st.evm.Context.L1CostFunc(st.evm.Context.BlockNumber.Uint64(), st.evm.Context.Time, st.msg.RollupDataGas, st.msg.IsDepositTx, st.msg.To)
	}
	if l1Cost != nil && (st.msg.RunMode == GasEstimationMode || st.msg.RunMode == GasEstimationWithSkipCheckBalanceMode) {
		mgval = mgval.Add(mgval, l1Cost)
	}
	balanceCheck := mgval
	if st.msg.GasFeeCap != nil {
		balanceCheck = new(big.Int).SetUint64(st.msg.GasLimit)
		balanceCheck = balanceCheck.Mul(balanceCheck, st.msg.GasFeeCap)
		balanceCheck.Add(balanceCheck, st.msg.Value)
		if l1Cost != nil && st.msg.RunMode == GasEstimationMode {
			balanceCheck.Add(balanceCheck, l1Cost)
		}
	}
	if st.msg.RunMode != GasEstimationWithSkipCheckBalanceMode && st.msg.RunMode != EthcallMode {
		if st.msg.MetaTxParams != nil {
			pureGasFeeValue := new(big.Int).Sub(balanceCheck, st.msg.Value)
			sponsorAmount, selfPayAmount := types.CalculateSponsorPercentAmount(st.msg.MetaTxParams, pureGasFeeValue)
			if have, want := st.state.GetBalance(st.msg.MetaTxParams.GasFeeSponsor), sponsorAmount; have.Cmp(want) < 0 {
				return nil, fmt.Errorf("%w: gas fee sponsor %v have %v want %v", ErrInsufficientFunds, st.msg.MetaTxParams.GasFeeSponsor.Hex(), have, want)
			}
			selfPayAmount = new(big.Int).Add(selfPayAmount, st.msg.Value)
			if have, want := st.state.GetBalance(st.msg.From), selfPayAmount; have.Cmp(want) < 0 {
				return nil, fmt.Errorf("%w: address %v have %v want %v", ErrInsufficientFunds, st.msg.From.Hex(), have, want)
			}
		} else {
			if have, want := st.state.GetBalance(st.msg.From), balanceCheck; have.Cmp(want) < 0 {
				return nil, fmt.Errorf("%w: address %v have %v want %v", ErrInsufficientFunds, st.msg.From.Hex(), have, want)
			}
		}
	}

	if err := st.gp.SubGas(st.msg.GasLimit); err != nil {
		return nil, err
	}
	st.gasRemaining += st.msg.GasLimit

	st.initialGas = st.msg.GasLimit
	if st.msg.RunMode != GasEstimationWithSkipCheckBalanceMode && st.msg.RunMode != EthcallMode {
		if st.msg.MetaTxParams != nil {
			sponsorAmount, selfPayAmount := types.CalculateSponsorPercentAmount(st.msg.MetaTxParams, mgval)
			st.state.SubBalance(st.msg.MetaTxParams.GasFeeSponsor, sponsorAmount)
			st.state.SubBalance(st.msg.From, selfPayAmount)
			log.Debug("BuyGas for metaTx",
				"sponsor", st.msg.MetaTxParams.GasFeeSponsor.String(), "amount", sponsorAmount.String(),
				"user", st.msg.From.String(), "amount", selfPayAmount.String())
		} else {
			st.state.SubBalance(st.msg.From, mgval)
		}
	}
	return l1Cost, nil
}

func (st *StateTransition) applyMetaTransaction() error {
	if st.msg.MetaTxParams == nil {
		return nil
	}
	if st.msg.MetaTxParams.ExpireHeight < st.evm.Context.BlockNumber.Uint64() {
		return types.ErrExpiredMetaTx
	}

	st.msg.Data = st.msg.MetaTxParams.Payload
	return nil
}

func (st *StateTransition) preCheck() (*big.Int, error) {
	if st.msg.IsDepositTx {
		// No fee fields to check, no nonce to check, and no need to check if EOA (L1 already verified it for us)
		// Gas is free, but no refunds!
		st.initialGas = st.msg.GasLimit
		st.gasRemaining += st.msg.GasLimit // Add gas here in order to be able to execute calls.
		// Don't touch the gas pool for system transactions
		if st.msg.IsSystemTx {
			if st.evm.ChainConfig().IsOptimismRegolith(st.evm.Context.Time) {
				return nil, fmt.Errorf("%w: address %v", ErrSystemTxNotSupported,
					st.msg.From.Hex())
			}
			return common.Big0, nil
		}
		if err := st.gp.SubGas(st.msg.GasLimit); err != nil {
			return nil, err
		}
		return common.Big0, nil // gas used by deposits may not be used by other txs
	}
	// Only check transactions that are not fake
	msg := st.msg
	if !msg.SkipAccountChecks {
		// Make sure this transaction's nonce is correct.
		stNonce := st.state.GetNonce(msg.From)
		if msgNonce := msg.Nonce; stNonce < msgNonce {
			return nil, fmt.Errorf("%w: address %v, tx: %d state: %d", ErrNonceTooHigh,
				msg.From.Hex(), msgNonce, stNonce)
		} else if stNonce > msgNonce {
			return nil, fmt.Errorf("%w: address %v, tx: %d state: %d", ErrNonceTooLow,
				msg.From.Hex(), msgNonce, stNonce)
		} else if stNonce+1 < stNonce {
			return nil, fmt.Errorf("%w: address %v, nonce: %d", ErrNonceMax,
				msg.From.Hex(), stNonce)
		}
		// Make sure the sender is an EOA
		codeHash := st.state.GetCodeHash(msg.From)
		if codeHash != (common.Hash{}) && codeHash != types.EmptyCodeHash {
			return nil, fmt.Errorf("%w: address %v, codehash: %s", ErrSenderNoEOA,
				msg.From.Hex(), codeHash)
		}
	}

	// Make sure that transaction gasFeeCap is greater than the baseFee (post london)
	if st.evm.ChainConfig().IsLondon(st.evm.Context.BlockNumber) {
		// Skip the checks if gas fields are zero and baseFee was explicitly disabled (eth_call)
		if !st.evm.Config.NoBaseFee || msg.GasFeeCap.BitLen() > 0 || msg.GasTipCap.BitLen() > 0 {
			if l := msg.GasFeeCap.BitLen(); l > 256 {
				return nil, fmt.Errorf("%w: address %v, maxFeePerGas bit length: %d", ErrFeeCapVeryHigh,
					msg.From.Hex(), l)
			}
			if l := msg.GasTipCap.BitLen(); l > 256 {
				return nil, fmt.Errorf("%w: address %v, maxPriorityFeePerGas bit length: %d", ErrTipVeryHigh,
					msg.From.Hex(), l)
			}
			if msg.GasFeeCap.Cmp(msg.GasTipCap) < 0 {
				return nil, fmt.Errorf("%w: address %v, maxPriorityFeePerGas: %s, maxFeePerGas: %s", ErrTipAboveFeeCap,
					msg.From.Hex(), msg.GasTipCap, msg.GasFeeCap)
			}
			// This will panic if baseFee is nil, but basefee presence is verified
			// as part of header validation.
			if msg.GasFeeCap.Cmp(st.evm.Context.BaseFee) < 0 {
				return nil, fmt.Errorf("%w: address %v, maxFeePerGas: %s baseFee: %s", ErrFeeCapTooLow,
					msg.From.Hex(), msg.GasFeeCap, st.evm.Context.BaseFee)
			}
		}
	}
	return st.buyGas()
}

// TransitionDb will transition the state by applying the current message and
// returning the evm execution result with following fields.
//
//   - used gas: total gas used (including gas being refunded)
//   - returndata: the returned data from evm
//   - concrete execution error: various EVM errors which abort the execution, e.g.
//     ErrOutOfGas, ErrExecutionReverted
//
// However if any consensus issue encountered, return the error directly with
// nil evm execution result.
func (st *StateTransition) TransitionDb() (*ExecutionResult, error) {
	if mint := st.msg.Mint; mint != nil {
		st.state.AddBalance(st.msg.From, mint)
	}
<<<<<<< HEAD
	// add eth value
=======

	//Mint BVM_ETH
	rules := st.evm.ChainConfig().Rules(st.evm.Context.BlockNumber, st.evm.Context.Random != nil, st.evm.Context.Time)
	//add eth value
>>>>>>> d120ff23
	if ethValue := st.msg.ETHValue; ethValue != nil && ethValue.Cmp(big.NewInt(0)) != 0 {
		st.mintBVMETH(ethValue, rules)
	}
	snap := st.state.Snapshot()
	// Will be reverted if failed
	if ethTxValue := st.msg.ETHTxValue; ethTxValue != nil && ethTxValue.Cmp(big.NewInt(0)) != 0 {
		st.transferBVMETH(ethTxValue, rules)
	}

	result, err := st.innerTransitionDb()
	// Failed deposits must still be included. Unless we cannot produce the block at all due to the gas limit.
	// On deposit failure, we rewind any state changes from after the minting, and increment the nonce.
	if err != nil && err != ErrGasLimitReached && st.msg.IsDepositTx {
		st.state.RevertToSnapshot(snap)
		// Even though we revert the state changes, always increment the nonce for the next deposit transaction
		st.state.SetNonce(st.msg.From, st.state.GetNonce(st.msg.From)+1)
		// Record deposits as using all their gas (matches the gas pool)
		// System Transactions are special & are not recorded as using any gas (anywhere)
		// Regolith changes this behaviour so the actual gas used is reported.
		// In this case the tx is invalid so is recorded as using all gas.
		gasUsed := st.msg.GasLimit
		if st.msg.IsSystemTx && !st.evm.ChainConfig().IsRegolith(st.evm.Context.Time) {
			gasUsed = 0
		}
		result = &ExecutionResult{
			UsedGas:    gasUsed,
			Err:        fmt.Errorf("failed deposit: %w", err),
			ReturnData: nil,
		}
		err = nil
	}
	return result, err
}

func (st *StateTransition) innerTransitionDb() (*ExecutionResult, error) {
	// First check this message satisfies all consensus rules before
	// applying the message. The rules include these clauses
	//
	// 1. the nonce of the message caller is correct
	// 2. caller has enough balance to cover transaction fee(gaslimit * gasprice)
	// 3. the amount of gas required is available in the block
	// 4. the purchased gas is enough to cover intrinsic usage
	// 5. there is no overflow when calculating intrinsic gas
	// 6. caller has enough balance to cover asset transfer for **topmost** call

	// Check clauses 1-3, buy gas if everything is correct
	tokenRatio := st.state.GetState(types.GasOracleAddr, types.TokenRatioSlot).Big().Uint64()
	l1Cost, err := st.preCheck()
	if err != nil {
		return nil, err
	}

	if st.evm.Config.Debug {
		st.evm.Config.Tracer.CaptureTxStart(st.initialGas)
		defer func() {
			st.evm.Config.Tracer.CaptureTxEnd(st.gasRemaining)
		}()
	}

	var (
		msg              = st.msg
		sender           = vm.AccountRef(msg.From)
		rules            = st.evm.ChainConfig().Rules(st.evm.Context.BlockNumber, st.evm.Context.Random != nil, st.evm.Context.Time)
		contractCreation = msg.To == nil
	)

	// Check clauses 4-5, subtract intrinsic gas if everything is correct
	gas, err := IntrinsicGas(msg.Data, msg.AccessList, contractCreation, rules.IsHomestead, rules.IsIstanbul, rules.IsShanghai)
	if err != nil {
		return nil, err
	}
	if !st.msg.IsDepositTx && !st.msg.IsSystemTx {
		gas = gas * tokenRatio
	}
	if st.gasRemaining < gas {
		return nil, fmt.Errorf("%w: have %d, want %d", ErrIntrinsicGas, st.gasRemaining, gas)
	}
	st.gasRemaining -= gas

	var l1Gas uint64
	if !st.msg.IsDepositTx && !st.msg.IsSystemTx {
		if st.msg.GasPrice.Cmp(common.Big0) > 0 && l1Cost != nil {
			l1Gas = new(big.Int).Div(l1Cost, st.msg.GasPrice).Uint64()
			if st.msg.GasLimit < l1Gas {
				return nil, fmt.Errorf("%w: have %d, want %d", ErrIntrinsicGas, st.gasRemaining, l1Gas)
			}
		}
		if st.gasRemaining < l1Gas {
			return nil, fmt.Errorf("%w: have %d, want %d", ErrIntrinsicGas, st.gasRemaining, l1Gas)
		}
		st.gasRemaining -= l1Gas
		if tokenRatio > 0 {
			st.gasRemaining = st.gasRemaining / tokenRatio
		}
	}

	// Check clause 6
	if msg.Value.Sign() > 0 && !st.evm.Context.CanTransfer(st.state, msg.From, msg.Value) {
		return nil, fmt.Errorf("%w: address %v", ErrInsufficientFundsForTransfer, msg.From.Hex())
	}

	// Check whether the init code size has been exceeded.
	if rules.IsShanghai && contractCreation && len(msg.Data) > params.MaxInitCodeSize {
		return nil, fmt.Errorf("%w: code size %v limit %v", ErrMaxInitCodeSizeExceeded, len(msg.Data), params.MaxInitCodeSize)
	}

	// Execute the preparatory steps for state transition which includes:
	// - prepare accessList(post-berlin)
	// - reset transient storage(eip 1153)
	st.state.Prepare(rules, msg.From, st.evm.Context.Coinbase, msg.To, vm.ActivePrecompiles(rules), msg.AccessList)

	var (
		ret   []byte
		vmerr error // vm errors do not effect consensus and are therefore not assigned to err
	)
	if contractCreation {
		ret, _, st.gasRemaining, vmerr = st.evm.Create(sender, msg.Data, st.gasRemaining, msg.Value)
	} else {
		// Increment the nonce for the next transaction
		st.state.SetNonce(msg.From, st.state.GetNonce(sender.Address())+1)
		ret, st.gasRemaining, vmerr = st.evm.Call(sender, st.to(), msg.Data, st.gasRemaining, msg.Value)
	}

	// if deposit: skip refunds, skip tipping coinbase
	// Regolith changes this behaviour to report the actual gasUsed instead of always reporting all gas used.
	if st.msg.IsDepositTx && !rules.IsOptimismRegolith {
		// Record deposits as using all their gas (matches the gas pool)
		// System Transactions are special & are not recorded as using any gas (anywhere)
		gasUsed := st.msg.GasLimit
		if st.msg.IsSystemTx {
			gasUsed = 0
		}
		return &ExecutionResult{
			UsedGas:    gasUsed,
			Err:        vmerr,
			ReturnData: ret,
		}, nil
	}
	// Note for deposit tx there is no ETH refunded for unused gas, but that's taken care of by the fact that gasPrice
	// is always 0 for deposit tx. So calling refundGas will ensure the gasUsed accounting is correct without actually
	// changing the sender's balance
	var gasRefund uint64
	if !st.msg.IsDepositTx && !st.msg.IsSystemTx {
		if !rules.IsLondon {
			// Before EIP-3529: refunds were capped to gasUsed / 2
			gasRefund = st.refundGas(params.RefundQuotient, tokenRatio)
		} else {
			// After EIP-3529: refunds are capped to gasUsed / 5
			gasRefund = st.refundGas(params.RefundQuotientEIP3529, tokenRatio)
		}
	}

	if st.msg.IsDepositTx && rules.IsOptimismRegolith {
		// Skip coinbase payments for deposit tx in Regolith
		return &ExecutionResult{
			UsedGas:     st.gasUsed(),
			RefundedGas: gasRefund,
			Err:         vmerr,
			ReturnData:  ret,
		}, nil
	}
	effectiveTip := msg.GasPrice
	if rules.IsLondon {
		effectiveTip = cmath.BigMin(msg.GasTipCap, new(big.Int).Sub(msg.GasFeeCap, st.evm.Context.BaseFee))
	}

	if st.evm.Config.NoBaseFee && msg.GasFeeCap.Sign() == 0 && msg.GasTipCap.Sign() == 0 {
		// Skip fee payment when NoBaseFee is set and the fee fields
		// are 0. This avoids a negative effectiveTip being applied to
		// the coinbase when simulating calls.
	} else {
		fee := new(big.Int).SetUint64(st.gasUsed())
		fee.Mul(fee, effectiveTip)
		st.state.AddBalance(st.evm.Context.Coinbase, fee)
	}

	// Check that we are post bedrock to enable op-geth to be able to create pseudo pre-bedrock blocks (these are pre-bedrock, but don't follow l2 geth rules)
	// Note optimismConfig will not be nil if rules.IsOptimismBedrock is true
	if optimismConfig := st.evm.ChainConfig().Optimism; optimismConfig != nil && rules.IsOptimismBedrock {
		st.state.AddBalance(params.OptimismBaseFeeRecipient, new(big.Int).Mul(new(big.Int).SetUint64(st.gasUsed()), st.evm.Context.BaseFee))
		// Can not collect l1 fee here again, all l1 fee has been collected by CoinBase & OptimismBaseFeeRecipient
		// if cost := st.evm.Context.L1CostFunc(st.evm.Context.BlockNumber.Uint64(), st.evm.Context.Time, st.msg.RollupDataGas, st.msg.IsDepositTx); cost != nil {
		//	st.state.AddBalance(params.OptimismL1FeeRecipient, cost)
		// }
	}

	return &ExecutionResult{
		UsedGas:     st.gasUsed(),
		RefundedGas: gasRefund,
		Err:         vmerr,
		ReturnData:  ret,
	}, nil
}

func (st *StateTransition) refundGas(refundQuotient, tokenRatio uint64) uint64 {
	if st.msg.RunMode == GasEstimationWithSkipCheckBalanceMode || st.msg.RunMode == EthcallMode {
		st.gasRemaining = st.gasRemaining * tokenRatio
		st.gp.AddGas(st.gasRemaining)
		return 0
	}
	// Apply refund counter, capped to a refund quotient
	refund := st.gasUsed() / refundQuotient
	if refund > st.state.GetRefund() {
		refund = st.state.GetRefund()
	}
	st.gasRemaining += refund

	// Return ETH for remaining gas, exchanged at the original rate.
	st.gasRemaining = st.gasRemaining * tokenRatio
	remaining := new(big.Int).Mul(new(big.Int).SetUint64(st.gasRemaining), st.msg.GasPrice)
	if st.msg.MetaTxParams != nil {
		sponsorRefundAmount, selfRefundAmount := types.CalculateSponsorPercentAmount(st.msg.MetaTxParams, remaining)
		st.state.AddBalance(st.msg.MetaTxParams.GasFeeSponsor, sponsorRefundAmount)
		st.state.AddBalance(st.msg.From, selfRefundAmount)
		log.Debug("RefundGas for metaTx",
			"sponsor", st.msg.MetaTxParams.GasFeeSponsor.String(), "refundAmount", sponsorRefundAmount.String(),
			"user", st.msg.From.String(), "refundAmount", selfRefundAmount.String())
	} else {
		st.state.AddBalance(st.msg.From, remaining)
	}

	// Also return remaining gas to the block gas counter so it is
	// available for the next transaction.
	st.gp.AddGas(st.gasRemaining)

	return refund
}

// gasUsed returns the amount of gas used up by the state transition.
func (st *StateTransition) gasUsed() uint64 {
	return st.initialGas - st.gasRemaining
}

func (st *StateTransition) mintBVMETH(ethValue *big.Int, rules params.Rules) {
	if !rules.IsMantleBVMETHMintUpgrade {
		var key common.Hash
		var ethRecipient common.Address
		if st.msg.To != nil {
			ethRecipient = *st.msg.To
		} else {
			ethRecipient = crypto.CreateAddress(st.msg.From, st.evm.StateDB.GetNonce(st.msg.From))
		}
		key = getBVMETHBalanceKey(ethRecipient)
		value := st.state.GetState(BVM_ETH_ADDR, key)
		bal := value.Big()
		bal = bal.Add(bal, ethValue)
		st.state.SetState(BVM_ETH_ADDR, key, common.BigToHash(bal))

		st.addBVMETHTotalSupply(ethValue)
		st.generateBVMETHMintEvent(ethRecipient, ethValue)
		return
	}
	key := getBVMETHBalanceKey(st.msg.From)
	value := st.state.GetState(BVM_ETH_ADDR, key)
	bal := value.Big()
	bal = bal.Add(bal, ethValue)
	st.state.SetState(BVM_ETH_ADDR, key, common.BigToHash(bal))

	st.addBVMETHTotalSupply(ethValue)
	st.generateBVMETHMintEvent(st.msg.From, ethValue)
}

func (st *StateTransition) addBVMETHTotalSupply(ethValue *big.Int) {
	key := getBVMETHTotalSupplyKey()
	value := st.state.GetState(BVM_ETH_ADDR, key)
	bal := value.Big()
	bal = bal.Add(bal, ethValue)
	st.state.SetState(BVM_ETH_ADDR, key, common.BigToHash(bal))
}

func (st *StateTransition) transferBVMETH(ethValue *big.Int, rules params.Rules) {
	if !rules.IsMantleBVMETHMintUpgrade {
		return
	}
	var ethRecipient common.Address
	if st.msg.To != nil {
		ethRecipient = *st.msg.To
	} else {
		ethRecipient = crypto.CreateAddress(st.msg.From, st.evm.StateDB.GetNonce(st.msg.From))
	}
	if ethRecipient == st.msg.From {
		return
	}

	fromKey := getBVMETHBalanceKey(st.msg.From)
	toKey := getBVMETHBalanceKey(ethRecipient)

	fromBalanceValue := st.state.GetState(BVM_ETH_ADDR, fromKey)
	toBalanceValue := st.state.GetState(BVM_ETH_ADDR, toKey)

	fromBalance := fromBalanceValue.Big()
	toBalance := toBalanceValue.Big()

	fromBalance = new(big.Int).Sub(fromBalance, ethValue)
	toBalance = new(big.Int).Add(toBalance, ethValue)

	st.state.SetState(BVM_ETH_ADDR, fromKey, common.BigToHash(fromBalance))
	st.state.SetState(BVM_ETH_ADDR, toKey, common.BigToHash(toBalance))

	st.generateBVMETHTransferEvent(st.msg.From, ethRecipient, ethValue)
}

func getBVMETHBalanceKey(addr common.Address) common.Hash {
	position := common.Big0
	hasher := sha3.NewLegacyKeccak256()
	hasher.Write(common.LeftPadBytes(addr.Bytes(), 32))
	hasher.Write(common.LeftPadBytes(position.Bytes(), 32))
	digest := hasher.Sum(nil)
	return common.BytesToHash(digest)
}

func getBVMETHTotalSupplyKey() common.Hash {
	return common.BytesToHash(common.Big2.Bytes())
}

func (st *StateTransition) generateBVMETHMintEvent(mintAddress common.Address, mintValue *big.Int) {
	// keccak("Mint(address,uint256)") = "0x0f6798a560793a54c3bcfe86a93cde1e73087d944c0ea20544137d4121396885"
	methodHash := common.HexToHash("0x0f6798a560793a54c3bcfe86a93cde1e73087d944c0ea20544137d4121396885")
	topics := make([]common.Hash, 2)
	topics[0] = methodHash
	topics[1] = mintAddress.Hash()
	// data means the mint amount in MINT EVENT.
	d := common.HexToHash(common.Bytes2Hex(mintValue.Bytes())).Bytes()
	st.evm.StateDB.AddLog(&types.Log{
		Address: BVM_ETH_ADDR,
		Topics:  topics,
		Data:    d,
		// This is a non-consensus field, but assigned here because
		// core/state doesn't know the current block number.
		BlockNumber: st.evm.Context.BlockNumber.Uint64(),
	})
}

func (st *StateTransition) generateBVMETHTransferEvent(from, to common.Address, amount *big.Int) {
	// keccak("Transfer(address,address,uint256)") = "0xddf252ad1be2c89b69c2b068fc378daa952ba7f163c4a11628f55a4df523b3ef"
	methodHash := common.HexToHash("0xddf252ad1be2c89b69c2b068fc378daa952ba7f163c4a11628f55a4df523b3ef")
	topics := make([]common.Hash, 3)
	topics[0] = methodHash
	topics[1] = from.Hash()
	topics[2] = to.Hash()
	//data means the transfer amount in Transfer EVENT.
	data := common.HexToHash(common.Bytes2Hex(amount.Bytes())).Bytes()
	st.evm.StateDB.AddLog(&types.Log{
		Address: BVM_ETH_ADDR,
		Topics:  topics,
		Data:    data,
		// This is a non-consensus field, but assigned here because
		// core/state doesn't know the current block number.
		BlockNumber: st.evm.Context.BlockNumber.Uint64(),
	})
}<|MERGE_RESOLUTION|>--- conflicted
+++ resolved
@@ -441,14 +441,10 @@
 	if mint := st.msg.Mint; mint != nil {
 		st.state.AddBalance(st.msg.From, mint)
 	}
-<<<<<<< HEAD
-	// add eth value
-=======
 
 	//Mint BVM_ETH
 	rules := st.evm.ChainConfig().Rules(st.evm.Context.BlockNumber, st.evm.Context.Random != nil, st.evm.Context.Time)
 	//add eth value
->>>>>>> d120ff23
 	if ethValue := st.msg.ETHValue; ethValue != nil && ethValue.Cmp(big.NewInt(0)) != 0 {
 		st.mintBVMETH(ethValue, rules)
 	}
