// Copyright 2014 The go-ethereum Authors
// This file is part of the go-ethereum library.
//
// The go-ethereum library is free software: you can redistribute it and/or modify
// it under the terms of the GNU Lesser General Public License as published by
// the Free Software Foundation, either version 3 of the License, or
// (at your option) any later version.
//
// The go-ethereum library is distributed in the hope that it will be useful,
// but WITHOUT ANY WARRANTY; without even the implied warranty of
// MERCHANTABILITY or FITNESS FOR A PARTICULAR PURPOSE. See the
// GNU Lesser General Public License for more details.
//
// You should have received a copy of the GNU Lesser General Public License
// along with the go-ethereum library. If not, see <http://www.gnu.org/licenses/>.

package core

import (
	"bytes"
	"errors"
	"fmt"
	"math"
	"math/big"

	"github.com/ethereum/go-ethereum/common"
	"github.com/ethereum/go-ethereum/core/tracing"
	"github.com/ethereum/go-ethereum/core/types"
	"github.com/ethereum/go-ethereum/core/vm"
	"github.com/ethereum/go-ethereum/crypto"
	"github.com/ethereum/go-ethereum/crypto/kzg4844"
	"github.com/ethereum/go-ethereum/log"
	"github.com/ethereum/go-ethereum/params"
	"github.com/holiman/uint256"
	"golang.org/x/crypto/sha3"
)

var (
	BVM_ETH_ADDR     = common.HexToAddress("0xdEAddEaDdeadDEadDEADDEAddEADDEAddead1111")
	LEGACY_ERC20_MNT = common.HexToAddress("0xdEAddEaDdeadDEadDEADDEAddEADDEAddead0000")
)

// L2ProxyAdmin contract upgrade constants
var (
	// L2ProxyAdminAddress is the address of the L2ProxyAdmin contract
	// predeploy
	L2ProxyAdminAddress = common.HexToAddress("0x4200000000000000000000000000000000000018")

	// OwnerSlot refers to the storage slot in the L2ProxyAdmin contract that
	// holds the owner of the contract
	OwnerSlot = common.BigToHash(big.NewInt(0))

	// NewProxyAdminOwnerAddress is the address that the L2ProxyAdmin contract
	// will be transferred to
	NewProxyAdminOwnerAddress = common.HexToHash("0x09734bB3980906Bb217305EA6Bd34256feEAB105")
)

// ExecutionResult includes all output after executing given evm
// message no matter the execution itself is successful or not.
type ExecutionResult struct {
	UsedGas    uint64 // Total used gas, not including the refunded gas
	MaxUsedGas uint64 // Maximum gas consumed during execution, excluding gas refunds.
	Err        error  // Any error encountered during the execution(listed in core/vm/errors.go)
	ReturnData []byte // Returned data from evm(function result or data supplied with revert opcode)
}

// Unwrap returns the internal evm error which allows us for further
// analysis outside.
func (result *ExecutionResult) Unwrap() error {
	return result.Err
}

// Failed returns the indicator whether the execution is successful or not
func (result *ExecutionResult) Failed() bool { return result.Err != nil }

// Return is a helper function to help caller distinguish between revert reason
// and function return. Return returns the data after execution if no error occurs.
func (result *ExecutionResult) Return() []byte {
	if result.Err != nil {
		return nil
	}
	return common.CopyBytes(result.ReturnData)
}

// Revert returns the concrete revert reason if the execution is aborted by `REVERT`
// opcode. Note the reason can be nil if no data supplied with revert opcode.
func (result *ExecutionResult) Revert() []byte {
	if result.Err != vm.ErrExecutionReverted {
		return nil
	}
	return common.CopyBytes(result.ReturnData)
}

// IntrinsicGas computes the 'intrinsic gas' for a message with the given data.
func IntrinsicGas(data []byte, accessList types.AccessList, authList []types.SetCodeAuthorization, isContractCreation, isHomestead, isEIP2028, isEIP3860 bool) (uint64, error) {
	// Set the starting gas for the raw transaction
	var gas uint64
	if isContractCreation && isHomestead {
		gas = params.TxGasContractCreation
	} else {
		gas = params.TxGas
	}
	dataLen := uint64(len(data))
	// Bump the required gas by the amount of transactional data
	if dataLen > 0 {
		// Zero and non-zero bytes are priced differently
		z := uint64(bytes.Count(data, []byte{0}))
		nz := dataLen - z

		// Make sure we don't exceed uint64 for all data combinations
		nonZeroGas := params.TxDataNonZeroGasFrontier
		if isEIP2028 {
			nonZeroGas = params.TxDataNonZeroGasEIP2028
		}
		if (math.MaxUint64-gas)/nonZeroGas < nz {
			return 0, ErrGasUintOverflow
		}
		gas += nz * nonZeroGas

		if (math.MaxUint64-gas)/params.TxDataZeroGas < z {
			return 0, ErrGasUintOverflow
		}
		gas += z * params.TxDataZeroGas

		if isContractCreation && isEIP3860 {
			lenWords := toWordSize(dataLen)
			if (math.MaxUint64-gas)/params.InitCodeWordGas < lenWords {
				return 0, ErrGasUintOverflow
			}
			gas += lenWords * params.InitCodeWordGas
		}
	}
	if accessList != nil {
		gas += uint64(len(accessList)) * params.TxAccessListAddressGas
		gas += uint64(accessList.StorageKeys()) * params.TxAccessListStorageKeyGas
	}
	if authList != nil {
		gas += uint64(len(authList)) * params.CallNewAccountGas
	}
	return gas, nil
}

// FloorDataGas computes the minimum gas required for a transaction based on its data tokens (EIP-7623).
func FloorDataGas(data []byte) (uint64, error) {
	var (
		z      = uint64(bytes.Count(data, []byte{0}))
		nz     = uint64(len(data)) - z
		tokens = nz*params.TxTokenPerNonZeroByte + z
	)
	// Check for overflow
	if (math.MaxUint64-params.TxGas)/params.TxCostFloorPerToken < tokens {
		return 0, ErrGasUintOverflow
	}
	// Minimum gas required for a transaction based on its data tokens (EIP-7623).
	return params.TxGas + tokens*params.TxCostFloorPerToken, nil
}

// toWordSize returns the ceiled word size required for init code payment calculation.
func toWordSize(size uint64) uint64 {
	if size > math.MaxUint64-31 {
		return math.MaxUint64/32 + 1
	}

	return (size + 31) / 32
}

type RunMode uint8

const (
	CommitMode RunMode = iota
	GasEstimationMode
	GasEstimationWithSkipCheckBalanceMode
	EthcallMode
)

// A Message contains the data derived from a single transaction that is relevant to state
// processing.
type Message struct {
	To                    *common.Address
	From                  common.Address
	Nonce                 uint64
	Value                 *big.Int
	GasLimit              uint64
	GasPrice              *big.Int
	GasFeeCap             *big.Int
	GasTipCap             *big.Int
	Data                  []byte
	AccessList            types.AccessList
	BlobGasFeeCap         *big.Int
	BlobHashes            []common.Hash
	SetCodeAuthorizations []types.SetCodeAuthorization

	// When SkipNonceChecks is true, the message nonce is not checked against the
	// account nonce in state.
	// This field will be set to true for operations like RPC eth_call.
	SkipNonceChecks bool

	// When SkipFromEOACheck is true, the message sender is not checked to be an EOA.
	SkipFromEOACheck bool

	IsSystemTx    bool                // IsSystemTx indicates the message, if also a deposit, does not emit gas usage.
	IsDepositTx   bool                // IsDepositTx indicates the message is force-included and can persist a mint.
	Mint          *big.Int            // Mint is the amount to mint before EVM processing, or nil if there is no minting.
	ETHValue      *big.Int            // ETHValue is the amount to mint BVM_ETH before EVM processing, or nil if there is no minting.
	ETHTxValue    *big.Int            // ETHTxValue is the amount to be transferred to msg.To before EVM processing, and the transfer will be reverted if EVM failed
	MetaTxParams  *types.MetaTxParams // MetaTxParams contains necessary parameter to sponsor gas fee for msg.From.
	RollupDataGas types.RollupGasData // RollupDataGas indicates the rollup cost of the message, 0 if not a rollup or no cost.

	// runMode
	RunMode RunMode
}

// TransactionToMessage converts a transaction into a Message.
func TransactionToMessage(tx *types.Transaction, s types.Signer, baseFee *big.Int, rules *params.Rules) (*Message, error) {
	if rules == nil {
		return nil, errors.New("param rules is nil pointer")
	}
	metaTxParams, err := types.DecodeAndVerifyMetaTxParams(tx, rules.IsMetaTxV2, rules.IsMetaTxV3, rules.IsMantleEverest)
	if err != nil {
		return nil, err
	}
	msg := &Message{
		Nonce:                 tx.Nonce(),
		GasLimit:              tx.Gas(),
		GasPrice:              new(big.Int).Set(tx.GasPrice()),
		GasFeeCap:             new(big.Int).Set(tx.GasFeeCap()),
		GasTipCap:             new(big.Int).Set(tx.GasTipCap()),
		To:                    tx.To(),
		Value:                 tx.Value(),
		Data:                  tx.Data(),
		AccessList:            tx.AccessList(),
		SetCodeAuthorizations: tx.SetCodeAuthorizations(),
		SkipNonceChecks:       false,
		SkipFromEOACheck:      false,
		BlobHashes:            tx.BlobHashes(),
		BlobGasFeeCap:         tx.BlobGasFeeCap(),
		IsSystemTx:            tx.IsSystemTx(),
		IsDepositTx:           tx.IsDepositTx(),
		Mint:                  tx.Mint(),
		RollupDataGas:         tx.RollupDataGas(),
		ETHValue:              tx.ETHValue(),
		ETHTxValue:            tx.ETHTxValue(),
		MetaTxParams:          metaTxParams,
		RunMode:               CommitMode,
	}
	// If baseFee provided, set gasPrice to effectiveGasPrice.
	if baseFee != nil {
		msg.GasPrice = msg.GasPrice.Add(msg.GasTipCap, baseFee)
		if msg.GasPrice.Cmp(msg.GasFeeCap) > 0 {
			msg.GasPrice = msg.GasFeeCap
		}
	}

	msg.From, err = types.Sender(s, tx)
	return msg, err
}

// ApplyMessage computes the new state by applying the given message
// against the old state within the environment.
//
// ApplyMessage returns the bytes returned by any EVM execution (if it took place),
// the gas used (which includes gas refunds) and an error if it failed. An error always
// indicates a core error meaning that the message would always fail for that particular
// state and would never be accepted within a block.
func ApplyMessage(evm *vm.EVM, msg *Message, gp *GasPool) (*ExecutionResult, error) {
	evm.SetTxContext(NewEVMTxContext(msg))
	return newStateTransition(evm, msg, gp).execute()
}

// stateTransition represents a state transition.
//
// == The State Transitioning Model
//
// A state transition is a change made when a transaction is applied to the current world
// state. The state transitioning model does all the necessary work to work out a valid new
// state root.
//
//  1. Nonce handling
//  2. Pre pay gas
//  3. Create a new state object if the recipient is nil
//  4. Value transfer
//
// == If contract creation ==
//
//	4a. Attempt to run transaction data
//	4b. If valid, use result as code for the new state object
//
// == end ==
//
//  5. Run Script section
//  6. Derive new state root
type stateTransition struct {
	gp           *GasPool
	msg          *Message
	gasRemaining uint64
	initialGas   uint64
	state        vm.StateDB
	evm          *vm.EVM

	initialSponsorValue *big.Int
}

// newStateTransition initialises and returns a new state transition object.
func newStateTransition(evm *vm.EVM, msg *Message, gp *GasPool) *stateTransition {
	return &stateTransition{
		gp:                  gp,
		evm:                 evm,
		msg:                 msg,
		state:               evm.StateDB,
		initialSponsorValue: big.NewInt(0),
	}
}

// to returns the recipient of the message.
func (st *stateTransition) to() common.Address {
	if st.msg == nil || st.msg.To == nil /* contract creation */ {
		return common.Address{}
	}
	return *st.msg.To
}

// CalculateRollupGasDataFromMessage calculate RollupGasData from message.
func (st *stateTransition) CalculateRollupGasDataFromMessage() {
	tx := types.NewTx(&types.DynamicFeeTx{
		Nonce:     st.msg.Nonce,
		Value:     st.msg.Value,
		Gas:       st.msg.GasLimit,
		GasTipCap: st.msg.GasTipCap,
		GasFeeCap: st.msg.GasFeeCap,
		Data:      st.msg.Data,
	})

	st.msg.RollupDataGas = tx.RollupDataGas()

	// add a constant to cover sigs(V,R,S) and other data to make sure that the gasLimit from eth_estimateGas can cover L1 cost
	// just used for estimateGas and the actual L1 cost depends on users' tx when executing
	st.msg.RollupDataGas.Ones += 80

	// add a constant to cover meta tx sigs(V,R,S)
	if st.msg.MetaTxParams != nil {
		st.msg.RollupDataGas.Ones += 80
	}
}

func (st *stateTransition) buyGas(metaTxV3 bool) (*big.Int, error) {
	if !metaTxV3 {
		if err := st.applyMetaTransaction(); err != nil {
			return nil, err
		}
	}

	mgval := new(big.Int).SetUint64(st.msg.GasLimit)
	mgval.Mul(mgval, st.msg.GasPrice)

	var l1Cost *big.Int
	if st.msg.RunMode == GasEstimationMode || st.msg.RunMode == GasEstimationWithSkipCheckBalanceMode {
		st.CalculateRollupGasDataFromMessage()
	}

	if st.evm.Context.L1CostFunc != nil && st.msg.RunMode != EthcallMode {
		l1Cost = st.evm.Context.L1CostFunc(st.evm.Context.BlockNumber.Uint64(), st.evm.Context.Time, st.msg.RollupDataGas, st.msg.IsDepositTx, st.msg.To)
	}

	balanceCheck := new(big.Int).Set(mgval)
	if st.msg.GasFeeCap != nil {
		balanceCheck.SetUint64(st.msg.GasLimit)
		balanceCheck = balanceCheck.Mul(balanceCheck, st.msg.GasFeeCap)
	}
	balanceCheck.Add(balanceCheck, st.msg.Value)

	if st.evm.ChainConfig().IsCancun(st.evm.Context.BlockNumber, st.evm.Context.Time) {
		if blobGas := st.blobGasUsed(); blobGas > 0 {
			// Check that the user has enough funds to cover blobGasUsed * tx.BlobGasFeeCap
			blobBalanceCheck := new(big.Int).SetUint64(blobGas)
			blobBalanceCheck.Mul(blobBalanceCheck, st.msg.BlobGasFeeCap)
			balanceCheck.Add(balanceCheck, blobBalanceCheck)
			// Pay for blobGasUsed * actual blob fee
			blobFee := new(big.Int).SetUint64(blobGas)
			blobFee.Mul(blobFee, st.evm.Context.BlobBaseFee)
			mgval.Add(mgval, blobFee)
		}
	}

	if st.msg.RunMode != GasEstimationWithSkipCheckBalanceMode && st.msg.RunMode != EthcallMode {
		if st.msg.MetaTxParams != nil {
			pureGasFeeValue := new(big.Int).Sub(balanceCheck, st.msg.Value)
			sponsorAmount, selfPayAmount := types.CalculateSponsorPercentAmount(st.msg.MetaTxParams, pureGasFeeValue)
			sponsorAmountU256, overflow := uint256.FromBig(sponsorAmount)
			if overflow {
				return nil, fmt.Errorf("%w: address %v required balance exceeds 256 bits", ErrInsufficientFunds, st.msg.MetaTxParams.GasFeeSponsor.Hex())
			}
			if have, want := st.state.GetBalance(st.msg.MetaTxParams.GasFeeSponsor), sponsorAmountU256; have.Cmp(want) < 0 {
				return nil, fmt.Errorf("%w: gas fee sponsor %v have %v want %v", ErrInsufficientFunds, st.msg.MetaTxParams.GasFeeSponsor.Hex(), have, want)
			}

			selfPayAmount = new(big.Int).Add(selfPayAmount, st.msg.Value)
			selfPayAmountU256, overflow := uint256.FromBig(selfPayAmount)
			if overflow {
				return nil, fmt.Errorf("%w: address %v required balance exceeds 256 bits", ErrInsufficientFunds, st.msg.From.Hex())
			}
			if have, want := st.state.GetBalance(st.msg.From), selfPayAmountU256; have.Cmp(want) < 0 {
				return nil, fmt.Errorf("%w: address %v have %v want %v", ErrInsufficientFunds, st.msg.From.Hex(), have, want)
			}

			if st.msg.MetaTxParams.GasFeeSponsor == st.msg.From {
				pureGasFeeValueU256, overflow := uint256.FromBig(pureGasFeeValue)
				if overflow {
					return nil, fmt.Errorf("%w: address %v required balance exceeds 256 bits", ErrInsufficientFunds, st.msg.MetaTxParams.GasFeeSponsor.Hex())
				}
				if have, want := st.state.GetBalance(st.msg.From), pureGasFeeValueU256; have.Cmp(want) < 0 {
					return nil, fmt.Errorf("%w: address %v have %v want %v", ErrInsufficientFunds, st.msg.From.Hex(), have, want)
				}
			}
		} else {
			balanceCheckU256, overflow := uint256.FromBig(balanceCheck)
			if overflow {
				return nil, fmt.Errorf("%w: address %v required balance exceeds 256 bits", ErrInsufficientFunds, st.msg.From.Hex())
			}
			if have, want := st.state.GetBalance(st.msg.From), balanceCheckU256; have.Cmp(want) < 0 {
				return nil, fmt.Errorf("%w: address %v have %v want %v", ErrInsufficientFunds, st.msg.From.Hex(), have, want)
			}
		}
	}

	if err := st.gp.SubGas(st.msg.GasLimit); err != nil {
		return nil, err
	}

	if st.evm.Config.Tracer != nil && st.evm.Config.Tracer.OnGasChange != nil {
		st.evm.Config.Tracer.OnGasChange(0, st.msg.GasLimit, tracing.GasChangeTxInitialBalance)
	}
	st.gasRemaining = st.msg.GasLimit

	st.initialGas = st.msg.GasLimit
	if st.msg.RunMode != GasEstimationWithSkipCheckBalanceMode && st.msg.RunMode != EthcallMode {
		if st.msg.MetaTxParams != nil {
			sponsorAmount, selfPayAmount := types.CalculateSponsorPercentAmount(st.msg.MetaTxParams, mgval)
			st.initialSponsorValue = sponsorAmount
			sponsorAmountU256, _ := uint256.FromBig(sponsorAmount)
			st.state.SubBalance(st.msg.MetaTxParams.GasFeeSponsor, sponsorAmountU256, tracing.BalanceDecreaseGasBuy)
			selfPayAmountU256, _ := uint256.FromBig(selfPayAmount)
			st.state.SubBalance(st.msg.From, selfPayAmountU256, tracing.BalanceDecreaseGasBuy)
			log.Debug("BuyGas for metaTx", "v3", metaTxV3,
				"sponsor", st.msg.MetaTxParams.GasFeeSponsor.String(), "amount", sponsorAmount.String(),
				"user", st.msg.From.String(), "amount", selfPayAmount.String())
		} else {
			mgvalU256, _ := uint256.FromBig(mgval)
			st.state.SubBalance(st.msg.From, mgvalU256, tracing.BalanceDecreaseGasBuy)
		}
	}

	return l1Cost, nil
}

func (st *stateTransition) applyMetaTransaction() error {
	if st.msg.MetaTxParams == nil {
		return nil
	}
	if st.msg.MetaTxParams.ExpireHeight < st.evm.Context.BlockNumber.Uint64() {
		return types.ErrExpiredMetaTx
	}

	st.msg.Data = st.msg.MetaTxParams.Payload
	return nil
}

func (st *stateTransition) preCheck(metaTxV3 bool) (*big.Int, error) {
	if st.msg.IsDepositTx {
		// No fee fields to check, no nonce to check, and no need to check if EOA (L1 already verified it for us)
		// Gas is free, but no refunds!
		st.initialGas = st.msg.GasLimit
		st.gasRemaining += st.msg.GasLimit // Add gas here in order to be able to execute calls.
		// Don't touch the gas pool for system transactions
		if st.msg.IsSystemTx {
			if st.evm.ChainConfig().IsOptimismRegolith(st.evm.Context.Time) {
				return nil, fmt.Errorf("%w: address %v", ErrSystemTxNotSupported,
					st.msg.From.Hex())
			}
			return common.Big0, nil
		}
		return common.Big0, nil // gas used by deposits may not be used by other txs
	}

	// Only check transactions that are not fake
	msg := st.msg
	if !msg.SkipNonceChecks {
		// Make sure this transaction's nonce is correct.
		stNonce := st.state.GetNonce(msg.From)
		if msgNonce := msg.Nonce; stNonce < msgNonce {
			return nil, fmt.Errorf("%w: address %v, tx: %d state: %d", ErrNonceTooHigh,
				msg.From.Hex(), msgNonce, stNonce)
		} else if stNonce > msgNonce {
			return nil, fmt.Errorf("%w: address %v, tx: %d state: %d", ErrNonceTooLow,
				msg.From.Hex(), msgNonce, stNonce)
		} else if stNonce+1 < stNonce {
			return nil, fmt.Errorf("%w: address %v, nonce: %d", ErrNonceMax,
				msg.From.Hex(), stNonce)
		}
	}
	if !msg.SkipFromEOACheck {
		// Make sure the sender is an EOA
		code := st.state.GetCode(msg.From)
		_, delegated := types.ParseDelegation(code)
		if len(code) > 0 && !delegated {
			return nil, fmt.Errorf("%w: address %v, len(code): %d", ErrSenderNoEOA, msg.From.Hex(), len(code))
		}
	}
	// Make sure that transaction gasFeeCap is greater than the baseFee (post london)
	if st.evm.ChainConfig().IsLondon(st.evm.Context.BlockNumber) {
		// Skip the checks if gas fields are zero and baseFee was explicitly disabled (eth_call)
		skipCheck := st.evm.Config.NoBaseFee && msg.GasFeeCap.BitLen() == 0 && msg.GasTipCap.BitLen() == 0
		if !skipCheck {
			if l := msg.GasFeeCap.BitLen(); l > 256 {
				return nil, fmt.Errorf("%w: address %v, maxFeePerGas bit length: %d", ErrFeeCapVeryHigh,
					msg.From.Hex(), l)
			}
			if l := msg.GasTipCap.BitLen(); l > 256 {
				return nil, fmt.Errorf("%w: address %v, maxPriorityFeePerGas bit length: %d", ErrTipVeryHigh,
					msg.From.Hex(), l)
			}
			if msg.GasFeeCap.Cmp(msg.GasTipCap) < 0 {
				return nil, fmt.Errorf("%w: address %v, maxPriorityFeePerGas: %s, maxFeePerGas: %s", ErrTipAboveFeeCap,
					msg.From.Hex(), msg.GasTipCap, msg.GasFeeCap)
			}
			// This will panic if baseFee is nil, but basefee presence is verified
			// as part of header validation.
			if msg.GasFeeCap.Cmp(st.evm.Context.BaseFee) < 0 {
				return nil, fmt.Errorf("%w: address %v, maxFeePerGas: %s, baseFee: %s", ErrFeeCapTooLow,
					msg.From.Hex(), msg.GasFeeCap, st.evm.Context.BaseFee)
			}
		}
	}
	// Check the blob version validity
	if msg.BlobHashes != nil {
		// The to field of a blob tx type is mandatory, and a `BlobTx` transaction internally
		// has it as a non-nillable value, so any msg derived from blob transaction has it non-nil.
		// However, messages created through RPC (eth_call) don't have this restriction.
		if msg.To == nil {
			return nil, ErrBlobTxCreate
		}
		if len(msg.BlobHashes) == 0 {
			return nil, ErrMissingBlobHashes
		}
		for i, hash := range msg.BlobHashes {
			if !kzg4844.IsValidVersionedHash(hash[:]) {
				return nil, fmt.Errorf("blob %d has invalid hash version", i)
			}
		}
	}
	// Check that the user is paying at least the current blob fee
	if st.evm.ChainConfig().IsCancun(st.evm.Context.BlockNumber, st.evm.Context.Time) {
		if st.blobGasUsed() > 0 {
			// Skip the checks if gas fields are zero and blobBaseFee was explicitly disabled (eth_call)
			skipCheck := st.evm.Config.NoBaseFee && msg.BlobGasFeeCap.BitLen() == 0
			if !skipCheck {
				// This will panic if blobBaseFee is nil, but blobBaseFee presence
				// is verified as part of header validation.
				if msg.BlobGasFeeCap.Cmp(st.evm.Context.BlobBaseFee) < 0 {
					return nil, fmt.Errorf("%w: address %v blobGasFeeCap: %v, blobBaseFee: %v", ErrBlobFeeCapTooLow,
						msg.From.Hex(), msg.BlobGasFeeCap, st.evm.Context.BlobBaseFee)
				}
			}
		}
	}
	// Check that EIP-7702 authorization list signatures are well formed.
	if msg.SetCodeAuthorizations != nil {
		if msg.To == nil {
			return nil, fmt.Errorf("%w (sender %v)", ErrSetCodeTxCreate, msg.From)
		}
		if len(msg.SetCodeAuthorizations) == 0 {
			return nil, fmt.Errorf("%w (sender %v)", ErrEmptyAuthList, msg.From)
		}
	}
	return st.buyGas(metaTxV3)
}

// execute will transition the state by applying the current message and
// returning the evm execution result with following fields.
//
//   - used gas: total gas used (including gas being refunded)
//   - returndata: the returned data from evm
//   - concrete execution error: various EVM errors which abort the execution, e.g.
//     ErrOutOfGas, ErrExecutionReverted
//
// However if any consensus issue encountered, return the error directly with
// nil evm execution result.
func (st *stateTransition) execute() (*ExecutionResult, error) {
	if mint := st.msg.Mint; mint != nil {
		mintU256, overflow := uint256.FromBig(mint)
		if overflow {
			return nil, fmt.Errorf("mint value exceeds uint256: %d", mintU256)
		}
		st.state.AddBalance(st.msg.From, mintU256, tracing.BalanceMint)
	}

	//Mint BVM_ETH
	rules := st.evm.ChainConfig().Rules(st.evm.Context.BlockNumber, st.evm.Context.Random != nil, st.evm.Context.Time)
	//add eth value
	if ethValue := st.msg.ETHValue; ethValue != nil && ethValue.Cmp(big.NewInt(0)) != 0 {
		st.mintBVMETH(ethValue, rules)
	}

	snap := st.state.Snapshot()
	// Will be reverted if failed

	// Check if the owner of the L2ProxyAdmin contract needs to be upgraded
	if st.evm.ChainConfig().IsProxyOwnerUpgrade(st.evm.Context.Time) {
		st.evm.StateDB.SetState(L2ProxyAdminAddress, OwnerSlot, NewProxyAdminOwnerAddress)
	}

	result, err := st.innerExecute()
	// Failed deposits must still be included. Unless we cannot produce the block at all due to the gas limit.
	// On deposit failure, we rewind any state changes from after the minting, and increment the nonce.
	if err != nil && err != ErrGasLimitReached && st.msg.IsDepositTx {
		if st.evm.Config.Tracer != nil && st.evm.Config.Tracer.OnEnter != nil {
			st.evm.Config.Tracer.OnEnter(0, byte(vm.STOP), common.Address{}, common.Address{}, nil, 0, nil)
		}

		st.state.RevertToSnapshot(snap)
		// Even though we revert the state changes, always increment the nonce for the next deposit transaction
		st.state.SetNonce(st.msg.From, st.state.GetNonce(st.msg.From)+1, tracing.NonceChangeEoACall)
		// Record deposits as using all their gas (matches the gas pool)
		// System Transactions are special & are not recorded as using any gas (anywhere)
		// Regolith changes this behaviour so the actual gas used is reported.
		// In this case the tx is invalid so is recorded as using all gas.
		gasUsed := st.msg.GasLimit
		if st.msg.IsSystemTx && !st.evm.ChainConfig().IsRegolith(st.evm.Context.Time) {
			gasUsed = 0
		}
		result = &ExecutionResult{
			UsedGas:    gasUsed,
			Err:        fmt.Errorf("failed deposit: %w", err),
			ReturnData: nil,
		}
		err = nil
	}
	return result, err
}

func (st *stateTransition) innerExecute() (*ExecutionResult, error) {
	rules := st.evm.ChainConfig().Rules(st.evm.Context.BlockNumber, st.evm.Context.Random != nil, st.evm.Context.Time)
	if ethTxValue := st.msg.ETHTxValue; ethTxValue != nil && ethTxValue.Cmp(big.NewInt(0)) != 0 {
		err := st.transferBVMETH(ethTxValue, rules)
		if err != nil {
			return nil, err
		}
	}

	if st.msg.MetaTxParams != nil && rules.IsMantleEverest {
		return nil, types.ErrMetaTxDisabled
	}

	// First check this message satisfies all consensus rules before
	// applying the message. The rules include these clauses
	//
	// 1. the nonce of the message caller is correct
	// 2. caller has enough balance to cover transaction fee(gaslimit * gasprice)
	// 3. the amount of gas required is available in the block
	// 4. the purchased gas is enough to cover intrinsic usage
	// 5. there is no overflow when calculating intrinsic gas
	// 6. caller has enough balance to cover asset transfer for **topmost** call

	// Check clauses 1-3, buy gas if everything is correct
	tokenRatio := st.state.GetState(types.GasOracleAddr, types.TokenRatioSlot).Big().Uint64()
	l1Cost, err := st.preCheck(rules.IsMetaTxV3)
	if err != nil {
		return nil, err
	}

	var (
		msg              = st.msg
		contractCreation = msg.To == nil
		floorDataGas     uint64
	)

	// Check clauses 4-5, subtract intrinsic gas if everything is correct
	gas, err := IntrinsicGas(msg.Data, msg.AccessList, msg.SetCodeAuthorizations, contractCreation, rules.IsHomestead, rules.IsIstanbul, rules.IsShanghai)
	if err != nil {
		return nil, err
	}
	// after calculate intrinsic gas, apply meta tx data
	if rules.IsMetaTxV3 {
		if err := st.applyMetaTransaction(); err != nil {
			return nil, err
		}
	}

	if !st.msg.IsDepositTx && !st.msg.IsSystemTx {
		gas = gas * tokenRatio
	}
	if st.gasRemaining < gas {
		return nil, fmt.Errorf("%w: have %d, want %d", ErrIntrinsicGas, st.gasRemaining, gas)
	}
	// Gas limit suffices for the floor data cost (EIP-7623)
	if rules.IsPrague {
		floorDataGas, err = FloorDataGas(msg.Data)
		if err != nil {
			return nil, err
		}
		if !st.msg.IsDepositTx && !st.msg.IsSystemTx {
			floorDataGas = floorDataGas * tokenRatio
		}
		if msg.GasLimit < floorDataGas {
			return nil, fmt.Errorf("%w: have %d, want %d", ErrFloorDataGas, msg.GasLimit, floorDataGas)
		}
	}
	if t := st.evm.Config.Tracer; t != nil && t.OnGasChange != nil {
		t.OnGasChange(st.gasRemaining, st.gasRemaining-gas, tracing.GasChangeTxIntrinsicGas)
	}
	st.gasRemaining -= gas

	var l1Gas uint64
	if !st.msg.IsDepositTx && !st.msg.IsSystemTx {
		if st.msg.GasPrice.Cmp(common.Big0) > 0 && l1Cost != nil {
			l1Gas = new(big.Int).Div(l1Cost, st.msg.GasPrice).Uint64()
		}
		if st.gasRemaining < l1Gas {
			return nil, fmt.Errorf("%w: have %d, want %d", ErrInsufficientGasForL1Cost, st.gasRemaining, l1Gas)
		}
		st.gasRemaining -= l1Gas
		if tokenRatio > 0 {
			st.gasRemaining = st.gasRemaining / tokenRatio
		}
	}

	if rules.IsEIP4762 {
		st.evm.AccessEvents.AddTxOrigin(msg.From)

		if targetAddr := msg.To; targetAddr != nil {
			st.evm.AccessEvents.AddTxDestination(*targetAddr, msg.Value.Sign() != 0)
		}
	}

	// Check clause 6
	value, overflow := uint256.FromBig(msg.Value)
	if overflow {
		return nil, fmt.Errorf("%w: address %v", ErrInsufficientFundsForTransfer, msg.From.Hex())
	}
	if !value.IsZero() && !st.evm.Context.CanTransfer(st.state, msg.From, value) {
		return nil, fmt.Errorf("%w: address %v", ErrInsufficientFundsForTransfer, msg.From.Hex())
	}

	// Check whether the init code size has been exceeded.
	if rules.IsShanghai && contractCreation && len(msg.Data) > params.MaxInitCodeSize {
		return nil, fmt.Errorf("%w: code size %v limit %v", ErrMaxInitCodeSizeExceeded, len(msg.Data), params.MaxInitCodeSize)
	}

	// Execute the preparatory steps for state transition which includes:
	// - prepare accessList(post-berlin)
	// - reset transient storage(eip 1153)
	st.state.Prepare(rules, msg.From, st.evm.Context.Coinbase, msg.To, vm.ActivePrecompiles(rules), msg.AccessList)

	var (
		ret   []byte
		vmerr error // vm errors do not effect consensus and are therefore not assigned to err
	)
	if contractCreation {
		ret, _, st.gasRemaining, vmerr = st.evm.Create(msg.From, msg.Data, st.gasRemaining, value)
	} else {
		// Increment the nonce for the next transaction.
		st.state.SetNonce(msg.From, st.state.GetNonce(msg.From)+1, tracing.NonceChangeEoACall)

		// Apply EIP-7702 authorizations.
		if msg.SetCodeAuthorizations != nil {
			for _, auth := range msg.SetCodeAuthorizations {
				// Note errors are ignored, we simply skip invalid authorizations here.
				st.applyAuthorization(&auth)
			}
		}

		// Perform convenience warming of sender's delegation target. Although the
		// sender is already warmed in Prepare(..), it's possible a delegation to
		// the account was deployed during this transaction. To handle correctly,
		// simply wait until the final state of delegations is determined before
		// performing the resolution and warming.
		if addr, ok := types.ParseDelegation(st.state.GetCode(*msg.To)); ok {
			st.state.AddAddressToAccessList(addr)
		}

		// Execute the transaction's call.
		ret, st.gasRemaining, vmerr = st.evm.Call(msg.From, st.to(), msg.Data, st.gasRemaining, value)
	}

<<<<<<< HEAD
	// if deposit: skip refunds, skip tipping coinbase
	// Regolith changes this behaviour to report the actual gasUsed instead of always reporting all gas used.
	if st.msg.IsDepositTx && !rules.IsOptimismRegolith {
		// Record deposits as using all their gas (matches the gas pool)
		// System Transactions are special & are not recorded as using any gas (anywhere)
		gasUsed := st.msg.GasLimit
		if st.msg.IsSystemTx {
			gasUsed = 0
		}
		return &ExecutionResult{
			UsedGas:    gasUsed,
			Err:        vmerr,
			ReturnData: ret,
		}, nil
	}

	var gasRefund uint64
	if !st.msg.IsDepositTx && !st.msg.IsSystemTx {
		// Compute refund counter, capped to a refund quotient.
		gasRefund = st.calcRefund()
		st.gasRemaining += gasRefund
		st.gasRemaining = st.gasRemaining * tokenRatio
		if rules.IsPrague {
			// After EIP-7623: Data-heavy transactions pay the floor gas.
			if st.gasUsed() < floorDataGas {
				prev := st.gasRemaining
				st.gasRemaining = st.initialGas - floorDataGas
				if t := st.evm.Config.Tracer; t != nil && t.OnGasChange != nil {
					t.OnGasChange(prev, st.gasRemaining, tracing.GasChangeTxDataFloor)
				}
			}
		}
		st.returnGas(rules.IsMetaTxV3)
	}

	// Note for deposit tx there is no ETH refunded for unused gas, but that's taken care of by the fact that gasPrice
	// is always 0 for deposit tx. So calling refundGas will ensure the gasUsed accounting is correct without actually
	// changing the sender's balance
	if st.msg.IsDepositTx && rules.IsOptimismRegolith {
		// Skip coinbase payments for deposit tx in Regolith
		return &ExecutionResult{
			UsedGas:    st.gasUsed(),
			Err:        vmerr,
			ReturnData: ret,
		}, nil
=======
	// Record the gas used excluding gas refunds. This value represents the actual
	// gas allowance required to complete execution.
	peakGasUsed := st.gasUsed()

	// Compute refund counter, capped to a refund quotient.
	st.gasRemaining += st.calcRefund()
	if rules.IsPrague {
		// After EIP-7623: Data-heavy transactions pay the floor gas.
		if st.gasUsed() < floorDataGas {
			prev := st.gasRemaining
			st.gasRemaining = st.initialGas - floorDataGas
			if t := st.evm.Config.Tracer; t != nil && t.OnGasChange != nil {
				t.OnGasChange(prev, st.gasRemaining, tracing.GasChangeTxDataFloor)
			}
		}
		if peakGasUsed < floorDataGas {
			peakGasUsed = floorDataGas
		}
>>>>>>> 36b2371c
	}

	effectiveTip := msg.GasPrice
	if rules.IsLondon {
		effectiveTip = new(big.Int).Sub(msg.GasFeeCap, st.evm.Context.BaseFee)
		if effectiveTip.Cmp(msg.GasTipCap) > 0 {
			effectiveTip = msg.GasTipCap
		}
	}
	effectiveTipU256, _ := uint256.FromBig(effectiveTip)

	if st.evm.Config.NoBaseFee && msg.GasFeeCap.Sign() == 0 && msg.GasTipCap.Sign() == 0 {
		// Skip fee payment when NoBaseFee is set and the fee fields
		// are 0. This avoids a negative effectiveTip being applied to
		// the coinbase when simulating calls.
	} else {
		fee := new(uint256.Int).SetUint64(st.gasUsed())
		fee.Mul(fee, effectiveTipU256)
		st.state.AddBalance(st.evm.Context.Coinbase, fee, tracing.BalanceIncreaseRewardTransactionFee)

		// add the coinbase to the witness iff the fee is greater than 0
		if rules.IsEIP4762 && fee.Sign() != 0 {
			st.evm.AccessEvents.AddAccount(st.evm.Context.Coinbase, true)
		}
	}

	// Check that we are post bedrock to enable op-geth to be able to create pseudo pre-bedrock blocks (these are pre-bedrock, but don't follow l2 geth rules)
	// Note optimismConfig will not be nil if rules.IsOptimismBedrock is true
	if optimismConfig := st.evm.ChainConfig().Optimism; optimismConfig != nil && rules.IsOptimismBedrock {
		feeU256, overflow := uint256.FromBig(new(big.Int).Mul(new(big.Int).SetUint64(st.gasUsed()), st.evm.Context.BaseFee))
		if overflow {
			return nil, fmt.Errorf("base fee value exceeds uint256: %d", feeU256)
		}
		st.state.AddBalance(params.OptimismBaseFeeRecipient, feeU256, tracing.BalanceMint)
		//if cost := st.evm.Context.L1CostFunc(st.evm.Context.BlockNumber.Uint64(), st.evm.Context.Time, st.msg.RollupDataGas, st.msg.IsDepositTx); cost != nil {
		//	st.state.AddBalance(params.OptimismL1FeeRecipient, cost)
		//}
	}

	return &ExecutionResult{
<<<<<<< HEAD
		UsedGas:     st.gasUsed(),
		RefundedGas: gasRefund * tokenRatio,
		Err:         vmerr,
		ReturnData:  ret,
=======
		UsedGas:    st.gasUsed(),
		MaxUsedGas: peakGasUsed,
		Err:        vmerr,
		ReturnData: ret,
>>>>>>> 36b2371c
	}, nil
}

// validateAuthorization validates an EIP-7702 authorization against the state.
func (st *stateTransition) validateAuthorization(auth *types.SetCodeAuthorization) (authority common.Address, err error) {
	// Verify chain ID is null or equal to current chain ID.
	if !auth.ChainID.IsZero() && auth.ChainID.CmpBig(st.evm.ChainConfig().ChainID) != 0 {
		return authority, ErrAuthorizationWrongChainID
	}
	// Limit nonce to 2^64-1 per EIP-2681.
	if auth.Nonce+1 < auth.Nonce {
		return authority, ErrAuthorizationNonceOverflow
	}
	// Validate signature values and recover authority.
	authority, err = auth.Authority()
	if err != nil {
		return authority, fmt.Errorf("%w: %v", ErrAuthorizationInvalidSignature, err)
	}
	// Check the authority account
	//  1) doesn't have code or has exisiting delegation
	//  2) matches the auth's nonce
	//
	// Note it is added to the access list even if the authorization is invalid.
	st.state.AddAddressToAccessList(authority)
	code := st.state.GetCode(authority)
	if _, ok := types.ParseDelegation(code); len(code) != 0 && !ok {
		return authority, ErrAuthorizationDestinationHasCode
	}
	if have := st.state.GetNonce(authority); have != auth.Nonce {
		return authority, ErrAuthorizationNonceMismatch
	}
	return authority, nil
}

// applyAuthorization applies an EIP-7702 code delegation to the state.
func (st *stateTransition) applyAuthorization(auth *types.SetCodeAuthorization) error {
	authority, err := st.validateAuthorization(auth)
	if err != nil {
		return err
	}

	// If the account already exists in state, refund the new account cost
	// charged in the intrinsic calculation.
	if st.state.Exist(authority) {
		st.state.AddRefund(params.CallNewAccountGas - params.TxAuthTupleGas)
	}

	// Update nonce and account code.
	st.state.SetNonce(authority, auth.Nonce+1, tracing.NonceChangeAuthorization)
	if auth.Address == (common.Address{}) {
		// Delegation to zero address means clear.
		st.state.SetCode(authority, nil)
		return nil
	}

	// Otherwise install delegation to auth.Address.
	st.state.SetCode(authority, types.AddressToDelegation(auth.Address))

	return nil
}

// calcRefund computes refund counter, capped to a refund quotient.
func (st *stateTransition) calcRefund() uint64 {
	var refund uint64
	if !st.evm.ChainConfig().IsLondon(st.evm.Context.BlockNumber) {
		// Before EIP-3529: refunds were capped to gasUsed / 2
		refund = st.gasUsed() / params.RefundQuotient
	} else {
		// After EIP-3529: refunds are capped to gasUsed / 5
		refund = st.gasUsed() / params.RefundQuotientEIP3529
	}
	if refund > st.state.GetRefund() {
		refund = st.state.GetRefund()
	}
	if st.evm.Config.Tracer != nil && st.evm.Config.Tracer.OnGasChange != nil && refund > 0 {
		st.evm.Config.Tracer.OnGasChange(st.gasRemaining, st.gasRemaining+refund, tracing.GasChangeTxRefunds)
	}
	return refund
}

// returnGas returns ETH for remaining gas,
// exchanged at the original rate.
func (st *stateTransition) returnGas(metaTxV3 bool) {
	if st.msg.MetaTxParams != nil {
		remainingBigInt := new(big.Int).Mul(new(big.Int).SetUint64(st.gasRemaining), st.msg.GasPrice)
		sponsorRefundAmount, selfRefundAmount := types.CalculateSponsorPercentAmount(st.msg.MetaTxParams, remainingBigInt)
		sponsorRefundAmountU256, _ := uint256.FromBig(sponsorRefundAmount)
		st.state.AddBalance(st.msg.MetaTxParams.GasFeeSponsor, sponsorRefundAmountU256, tracing.BalanceIncreaseGasReturn)
		selfRefundAmountU256, _ := uint256.FromBig(selfRefundAmount)
		st.state.AddBalance(st.msg.From, selfRefundAmountU256, tracing.BalanceIncreaseGasReturn)
		if metaTxV3 {
			actualSponsorValue := new(big.Int).Sub(st.initialSponsorValue, sponsorRefundAmount)
			st.generateMetaTxSponsorEvent(st.msg.MetaTxParams.GasFeeSponsor, st.msg.From, actualSponsorValue)
		}
	} else {
		remaining := uint256.NewInt(st.gasRemaining)
		remaining.Mul(remaining, uint256.MustFromBig(st.msg.GasPrice))
		st.state.AddBalance(st.msg.From, remaining, tracing.BalanceIncreaseGasReturn)
	}

	if st.evm.Config.Tracer != nil && st.evm.Config.Tracer.OnGasChange != nil && st.gasRemaining > 0 {
		st.evm.Config.Tracer.OnGasChange(st.gasRemaining, 0, tracing.GasChangeTxLeftOverReturned)
	}

	// Also return remaining gas to the block gas counter so it is
	// available for the next transaction.
	st.gp.AddGas(st.gasRemaining)
}

// gasUsed returns the amount of gas used up by the state transition.
func (st *stateTransition) gasUsed() uint64 {
	return st.initialGas - st.gasRemaining
}

// blobGasUsed returns the amount of blob gas used by the message.
func (st *stateTransition) blobGasUsed() uint64 {
	return uint64(len(st.msg.BlobHashes) * params.BlobTxBlobGasPerBlob)
}

func (st *stateTransition) mintBVMETH(ethValue *big.Int, rules params.Rules) {
	if !rules.IsMantleBVMETHMintUpgrade {
		var key common.Hash
		var ethRecipient common.Address
		if st.msg.To != nil {
			ethRecipient = *st.msg.To
		} else {
			ethRecipient = crypto.CreateAddress(st.msg.From, st.evm.StateDB.GetNonce(st.msg.From))
		}
		key = getBVMETHBalanceKey(ethRecipient)
		value := st.state.GetState(BVM_ETH_ADDR, key)
		bal := value.Big()
		bal = bal.Add(bal, ethValue)
		st.state.SetState(BVM_ETH_ADDR, key, common.BigToHash(bal))

		st.addBVMETHTotalSupply(ethValue)
		st.generateBVMETHMintEvent(ethRecipient, ethValue)
		return
	}
	key := getBVMETHBalanceKey(st.msg.From)
	value := st.state.GetState(BVM_ETH_ADDR, key)
	bal := value.Big()
	bal = bal.Add(bal, ethValue)
	st.state.SetState(BVM_ETH_ADDR, key, common.BigToHash(bal))

	st.addBVMETHTotalSupply(ethValue)
	st.generateBVMETHMintEvent(st.msg.From, ethValue)
}

func (st *stateTransition) addBVMETHTotalSupply(ethValue *big.Int) {
	key := getBVMETHTotalSupplyKey()
	value := st.state.GetState(BVM_ETH_ADDR, key)
	bal := value.Big()
	bal = bal.Add(bal, ethValue)
	st.state.SetState(BVM_ETH_ADDR, key, common.BigToHash(bal))
}

func (st *stateTransition) transferBVMETH(ethValue *big.Int, rules params.Rules) error {
	if !rules.IsMantleBVMETHMintUpgrade {
		return nil
	}
	var ethRecipient common.Address
	if st.msg.To != nil {
		ethRecipient = *st.msg.To
	} else {
		ethRecipient = crypto.CreateAddress(st.msg.From, st.evm.StateDB.GetNonce(st.msg.From))
	}
	if ethRecipient == st.msg.From {
		return nil
	}

	fromKey := getBVMETHBalanceKey(st.msg.From)
	toKey := getBVMETHBalanceKey(ethRecipient)

	fromBalanceValue := st.state.GetState(BVM_ETH_ADDR, fromKey)
	toBalanceValue := st.state.GetState(BVM_ETH_ADDR, toKey)

	fromBalance := fromBalanceValue.Big()
	toBalance := toBalanceValue.Big()

	if fromBalance.Cmp(ethValue) < 0 {
		return ErrEthTxValueTooLarge
	}

	fromBalance = new(big.Int).Sub(fromBalance, ethValue)
	toBalance = new(big.Int).Add(toBalance, ethValue)

	st.state.SetState(BVM_ETH_ADDR, fromKey, common.BigToHash(fromBalance))
	st.state.SetState(BVM_ETH_ADDR, toKey, common.BigToHash(toBalance))

	st.generateBVMETHTransferEvent(st.msg.From, ethRecipient, ethValue)
	return nil
}

func getBVMETHBalanceKey(addr common.Address) common.Hash {
	position := common.Big0
	hasher := sha3.NewLegacyKeccak256()
	hasher.Write(common.LeftPadBytes(addr.Bytes(), 32))
	hasher.Write(common.LeftPadBytes(position.Bytes(), 32))
	digest := hasher.Sum(nil)
	return common.BytesToHash(digest)
}

func getBVMETHTotalSupplyKey() common.Hash {
	return common.BytesToHash(common.Big2.Bytes())
}

func (st *stateTransition) generateBVMETHMintEvent(mintAddress common.Address, mintValue *big.Int) {
	// keccak("Mint(address,uint256)") = "0x0f6798a560793a54c3bcfe86a93cde1e73087d944c0ea20544137d4121396885"
	methodHash := common.HexToHash("0x0f6798a560793a54c3bcfe86a93cde1e73087d944c0ea20544137d4121396885")
	topics := make([]common.Hash, 2)
	topics[0] = methodHash
	topics[1] = mintAddress.Hash()
	//data means the mint amount in MINT EVENT.
	d := common.HexToHash(common.Bytes2Hex(mintValue.Bytes())).Bytes()
	st.evm.StateDB.AddLog(&types.Log{
		Address: BVM_ETH_ADDR,
		Topics:  topics,
		Data:    d,
		// This is a non-consensus field, but assigned here because
		// core/state doesn't know the current block number.
		BlockNumber: st.evm.Context.BlockNumber.Uint64(),
	})
}

func (st *stateTransition) generateBVMETHTransferEvent(from, to common.Address, amount *big.Int) {
	// keccak("Transfer(address,address,uint256)") = "0xddf252ad1be2c89b69c2b068fc378daa952ba7f163c4a11628f55a4df523b3ef"
	methodHash := common.HexToHash("0xddf252ad1be2c89b69c2b068fc378daa952ba7f163c4a11628f55a4df523b3ef")
	topics := make([]common.Hash, 3)
	topics[0] = methodHash
	topics[1] = from.Hash()
	topics[2] = to.Hash()
	//data means the transfer amount in Transfer EVENT.
	data := common.HexToHash(common.Bytes2Hex(amount.Bytes())).Bytes()
	st.evm.StateDB.AddLog(&types.Log{
		Address: BVM_ETH_ADDR,
		Topics:  topics,
		Data:    data,
		// This is a non-consensus field, but assigned here because
		// core/state doesn't know the current block number.
		BlockNumber: st.evm.Context.BlockNumber.Uint64(),
	})
}

func (st *stateTransition) generateMetaTxSponsorEvent(sponsor, txSender common.Address, actualSponsorAmount *big.Int) {
	// keccak("MetaTxSponsor(address,address,uint256)") = "0xe57e5af44e0b977ac446043abcb6b8958c04a1004c91d7342e2870761b21af95"
	methodHash := common.HexToHash("0xe57e5af44e0b977ac446043abcb6b8958c04a1004c91d7342e2870761b21af95")
	topics := make([]common.Hash, 3)
	topics[0] = methodHash
	topics[1] = sponsor.Hash()
	topics[2] = txSender.Hash()
	//data means the sponsor amount in MetaTxSponsor EVENT.
	d := common.HexToHash(common.Bytes2Hex(actualSponsorAmount.Bytes())).Bytes()
	st.evm.StateDB.AddLog(&types.Log{
		Address: LEGACY_ERC20_MNT,
		Topics:  topics,
		Data:    d,
		// This is a non-consensus field, but assigned here because
		// core/state doesn't know the current block number.
		BlockNumber: st.evm.Context.BlockNumber.Uint64(),
	})
}<|MERGE_RESOLUTION|>--- conflicted
+++ resolved
@@ -781,7 +781,6 @@
 		ret, st.gasRemaining, vmerr = st.evm.Call(msg.From, st.to(), msg.Data, st.gasRemaining, value)
 	}
 
-<<<<<<< HEAD
 	// if deposit: skip refunds, skip tipping coinbase
 	// Regolith changes this behaviour to report the actual gasUsed instead of always reporting all gas used.
 	if st.msg.IsDepositTx && !rules.IsOptimismRegolith {
@@ -798,11 +797,13 @@
 		}, nil
 	}
 
-	var gasRefund uint64
+	// Record the gas used excluding gas refunds. This value represents the actual
+	// gas allowance required to complete execution.
+	peakGasUsed := st.gasUsedWithTokenRatio(tokenRatio)
+
 	if !st.msg.IsDepositTx && !st.msg.IsSystemTx {
 		// Compute refund counter, capped to a refund quotient.
-		gasRefund = st.calcRefund()
-		st.gasRemaining += gasRefund
+		st.gasRemaining += st.calcRefund()
 		st.gasRemaining = st.gasRemaining * tokenRatio
 		if rules.IsPrague {
 			// After EIP-7623: Data-heavy transactions pay the floor gas.
@@ -812,6 +813,9 @@
 				if t := st.evm.Config.Tracer; t != nil && t.OnGasChange != nil {
 					t.OnGasChange(prev, st.gasRemaining, tracing.GasChangeTxDataFloor)
 				}
+			}
+			if peakGasUsed < floorDataGas {
+				peakGasUsed = floorDataGas
 			}
 		}
 		st.returnGas(rules.IsMetaTxV3)
@@ -827,26 +831,6 @@
 			Err:        vmerr,
 			ReturnData: ret,
 		}, nil
-=======
-	// Record the gas used excluding gas refunds. This value represents the actual
-	// gas allowance required to complete execution.
-	peakGasUsed := st.gasUsed()
-
-	// Compute refund counter, capped to a refund quotient.
-	st.gasRemaining += st.calcRefund()
-	if rules.IsPrague {
-		// After EIP-7623: Data-heavy transactions pay the floor gas.
-		if st.gasUsed() < floorDataGas {
-			prev := st.gasRemaining
-			st.gasRemaining = st.initialGas - floorDataGas
-			if t := st.evm.Config.Tracer; t != nil && t.OnGasChange != nil {
-				t.OnGasChange(prev, st.gasRemaining, tracing.GasChangeTxDataFloor)
-			}
-		}
-		if peakGasUsed < floorDataGas {
-			peakGasUsed = floorDataGas
-		}
->>>>>>> 36b2371c
 	}
 
 	effectiveTip := msg.GasPrice
@@ -887,17 +871,10 @@
 	}
 
 	return &ExecutionResult{
-<<<<<<< HEAD
-		UsedGas:     st.gasUsed(),
-		RefundedGas: gasRefund * tokenRatio,
-		Err:         vmerr,
-		ReturnData:  ret,
-=======
 		UsedGas:    st.gasUsed(),
 		MaxUsedGas: peakGasUsed,
 		Err:        vmerr,
 		ReturnData: ret,
->>>>>>> 36b2371c
 	}, nil
 }
 
@@ -1010,6 +987,10 @@
 // gasUsed returns the amount of gas used up by the state transition.
 func (st *stateTransition) gasUsed() uint64 {
 	return st.initialGas - st.gasRemaining
+}
+
+func (st *stateTransition) gasUsedWithTokenRatio(tokenRatio uint64) uint64 {
+	return st.initialGas - st.gasRemaining*tokenRatio
 }
 
 // blobGasUsed returns the amount of blob gas used by the message.
