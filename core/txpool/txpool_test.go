// Copyright 2015 The go-ethereum Authors
// This file is part of the go-ethereum library.
//
// The go-ethereum library is free software: you can redistribute it and/or modify
// it under the terms of the GNU Lesser General Public License as published by
// the Free Software Foundation, either version 3 of the License, or
// (at your option) any later version.
//
// The go-ethereum library is distributed in the hope that it will be useful,
// but WITHOUT ANY WARRANTY; without even the implied warranty of
// MERCHANTABILITY or FITNESS FOR A PARTICULAR PURPOSE. See the
// GNU Lesser General Public License for more details.
//
// You should have received a copy of the GNU Lesser General Public License
// along with the go-ethereum library. If not, see <http://www.gnu.org/licenses/>.

package txpool

import (
	"crypto/ecdsa"
	crand "crypto/rand"
	"errors"
	"fmt"
	"math/big"
	"math/rand"
	"os"
	"sync/atomic"
	"testing"
	"time"

	"github.com/ethereum/go-ethereum/common"
	"github.com/ethereum/go-ethereum/core"
	"github.com/ethereum/go-ethereum/core/rawdb"
	"github.com/ethereum/go-ethereum/core/state"
	"github.com/ethereum/go-ethereum/core/types"
	"github.com/ethereum/go-ethereum/crypto"
	"github.com/ethereum/go-ethereum/event"
	"github.com/ethereum/go-ethereum/params"
	"github.com/ethereum/go-ethereum/trie"
)

var (
	// testTxPoolConfig is a transaction pool configuration without stateful disk
	// sideeffects used during testing.
	testTxPoolConfig Config

	// eip1559Config is a chain config with EIP-1559 enabled at block 0.
	eip1559Config *params.ChainConfig
)

func init() {
	testTxPoolConfig = DefaultConfig
	testTxPoolConfig.Journal = ""

	cpy := *params.TestChainConfig
	eip1559Config = &cpy
	eip1559Config.BerlinBlock = common.Big0
	eip1559Config.LondonBlock = common.Big0
}

type testBlockChain struct {
	gasLimit      atomic.Uint64
	statedb       *state.StateDB
	chainHeadFeed *event.Feed
}

func newTestBlockChain(gasLimit uint64, statedb *state.StateDB, chainHeadFeed *event.Feed) *testBlockChain {
	bc := testBlockChain{statedb: statedb, chainHeadFeed: new(event.Feed)}
	bc.gasLimit.Store(gasLimit)
	return &bc
}

func (bc *testBlockChain) CurrentBlock() *types.Header {
	return &types.Header{
		Number:   new(big.Int),
		GasLimit: bc.gasLimit.Load(),
	}
}

func (bc *testBlockChain) GetBlock(hash common.Hash, number uint64) *types.Block {
	return types.NewBlock(bc.CurrentBlock(), nil, nil, nil, trie.NewStackTrie(nil))
}

func (bc *testBlockChain) StateAt(common.Hash) (*state.StateDB, error) {
	return bc.statedb, nil
}

func (bc *testBlockChain) SubscribeChainHeadEvent(ch chan<- core.ChainHeadEvent) event.Subscription {
	return bc.chainHeadFeed.Subscribe(ch)
}

func transaction(nonce uint64, gaslimit uint64, key *ecdsa.PrivateKey) *types.Transaction {
	return pricedTransaction(nonce, gaslimit, big.NewInt(1), key)
}

func pricedTransaction(nonce uint64, gaslimit uint64, gasprice *big.Int, key *ecdsa.PrivateKey) *types.Transaction {
	tx, _ := types.SignTx(types.NewTransaction(nonce, common.Address{}, big.NewInt(100), gaslimit, gasprice, nil), types.HomesteadSigner{}, key)
	return tx
}

func pricedDataTransaction(nonce uint64, gaslimit uint64, gasprice *big.Int, key *ecdsa.PrivateKey, bytes uint64) *types.Transaction {
	data := make([]byte, bytes)
	crand.Read(data)

	tx, _ := types.SignTx(types.NewTransaction(nonce, common.Address{}, big.NewInt(0), gaslimit, gasprice, data), types.HomesteadSigner{}, key)
	return tx
}

func dynamicFeeTx(nonce uint64, gaslimit uint64, gasFee *big.Int, tip *big.Int, key *ecdsa.PrivateKey) *types.Transaction {
	tx, _ := types.SignNewTx(key, types.LatestSignerForChainID(params.TestChainConfig.ChainID), &types.DynamicFeeTx{
		ChainID:    params.TestChainConfig.ChainID,
		Nonce:      nonce,
		GasTipCap:  tip,
		GasFeeCap:  gasFee,
		Gas:        gaslimit,
		To:         &common.Address{},
		Value:      big.NewInt(100),
		Data:       nil,
		AccessList: nil,
	})
	return tx
}

func setupPool() (*TxPool, *ecdsa.PrivateKey) {
	return setupPoolWithConfig(params.TestChainConfig)
}

func setupPoolWithConfig(config *params.ChainConfig) (*TxPool, *ecdsa.PrivateKey) {
	statedb, _ := state.New(types.EmptyRootHash, state.NewDatabase(rawdb.NewMemoryDatabase()), nil)
	blockchain := newTestBlockChain(10000000, statedb, new(event.Feed))

	key, _ := crypto.GenerateKey()
	pool := NewTxPool(testTxPoolConfig, config, blockchain)

	// wait for the pool to initialize
	<-pool.initDoneCh
	return pool, key
}

// validatePoolInternals checks various consistency invariants within the pool.
func validatePoolInternals(pool *TxPool) error {
	pool.mu.RLock()
	defer pool.mu.RUnlock()

	// Ensure the total transaction set is consistent with pending + queued
	pending, queued := pool.stats()
	if total := pool.all.Count(); total != pending+queued {
		return fmt.Errorf("total transaction count %d != %d pending + %d queued", total, pending, queued)
	}
	pool.priced.Reheap()
	priced, remote := pool.priced.urgent.Len()+pool.priced.floating.Len(), pool.all.RemoteCount()
	if priced != remote {
		return fmt.Errorf("total priced transaction count %d != %d", priced, remote)
	}
	// Ensure the next nonce to assign is the correct one
	for addr, txs := range pool.pending {
		// Find the last transaction
		var last uint64
		for nonce := range txs.txs.items {
			if last < nonce {
				last = nonce
			}
		}
		if nonce := pool.pendingNonces.get(addr); nonce != last+1 {
			return fmt.Errorf("pending nonce mismatch: have %v, want %v", nonce, last+1)
		}
		if txs.totalcost.Cmp(common.Big0) < 0 {
			return fmt.Errorf("totalcost went negative: %v", txs.totalcost)
		}
	}
	return nil
}

// validateEvents checks that the correct number of transaction addition events
// were fired on the pool's event feed.
func validateEvents(events chan core.NewTxsEvent, count int) error {
	var received []*types.Transaction

	for len(received) < count {
		select {
		case ev := <-events:
			received = append(received, ev.Txs...)
		case <-time.After(time.Second):
			return fmt.Errorf("event #%d not fired", len(received))
		}
	}
	if len(received) > count {
		return fmt.Errorf("more than %d events fired: %v", count, received[count:])
	}
	select {
	case ev := <-events:
		return fmt.Errorf("more than %d events fired: %v", count, ev.Txs)

	case <-time.After(50 * time.Millisecond):
		// This branch should be "default", but it's a data race between goroutines,
		// reading the event channel and pushing into it, so better wait a bit ensuring
		// really nothing gets injected.
	}
	return nil
}

func deriveSender(tx *types.Transaction) (common.Address, error) {
	return types.Sender(types.HomesteadSigner{}, tx)
}

type testChain struct {
	*testBlockChain
	address common.Address
	trigger *bool
}

// testChain.State() is used multiple times to reset the pending state.
// when simulate is true it will create a state that indicates
// that tx0 and tx1 are included in the chain.
func (c *testChain) State() (*state.StateDB, error) {
	// delay "state change" by one. The tx pool fetches the
	// state multiple times and by delaying it a bit we simulate
	// a state change between those fetches.
	stdb := c.statedb
	if *c.trigger {
		c.statedb, _ = state.New(types.EmptyRootHash, state.NewDatabase(rawdb.NewMemoryDatabase()), nil)
		// simulate that the new head block included tx0 and tx1
		c.statedb.SetNonce(c.address, 2)
		c.statedb.SetBalance(c.address, new(big.Int).SetUint64(params.Ether))
		*c.trigger = false
	}
	return stdb, nil
}

// This test simulates a scenario where a new block is imported during a
// state reset and tests whether the pending state is in sync with the
// block head event that initiated the resetState().
func TestStateChangeDuringReset(t *testing.T) {
	t.Parallel()

	var (
		key, _     = crypto.GenerateKey()
		address    = crypto.PubkeyToAddress(key.PublicKey)
		statedb, _ = state.New(types.EmptyRootHash, state.NewDatabase(rawdb.NewMemoryDatabase()), nil)
		trigger    = false
	)

	// setup pool with 2 transaction in it
	statedb.SetBalance(address, new(big.Int).SetUint64(params.Ether))
	blockchain := &testChain{newTestBlockChain(1000000000, statedb, new(event.Feed)), address, &trigger}

	tx0 := transaction(0, 100000, key)
	tx1 := transaction(1, 100000, key)

	pool := NewTxPool(testTxPoolConfig, params.TestChainConfig, blockchain)
	defer pool.Stop()

	nonce := pool.Nonce(address)
	if nonce != 0 {
		t.Fatalf("Invalid nonce, want 0, got %d", nonce)
	}

	pool.AddRemotesSync([]*types.Transaction{tx0, tx1})

	nonce = pool.Nonce(address)
	if nonce != 2 {
		t.Fatalf("Invalid nonce, want 2, got %d", nonce)
	}

	// trigger state change in the background
	trigger = true
	<-pool.requestReset(nil, nil)

	nonce = pool.Nonce(address)
	if nonce != 2 {
		t.Fatalf("Invalid nonce, want 2, got %d", nonce)
	}
}

func testAddBalance(pool *TxPool, addr common.Address, amount *big.Int) {
	pool.mu.Lock()
	pool.currentState.AddBalance(addr, amount)
	pool.mu.Unlock()
}

func testSetNonce(pool *TxPool, addr common.Address, nonce uint64) {
	pool.mu.Lock()
	pool.currentState.SetNonce(addr, nonce)
	pool.mu.Unlock()
}

func TestInvalidTransactions(t *testing.T) {
	t.Parallel()

	pool, key := setupPool()
	defer pool.Stop()

	tx := transaction(0, 100, key)
	from, _ := deriveSender(tx)

	// Intrinsic gas too low
	testAddBalance(pool, from, big.NewInt(1))
	if err, want := pool.AddRemote(tx), core.ErrIntrinsicGas; !errors.Is(err, want) {
		t.Errorf("want %v have %v", want, err)
	}

	// Insufficient funds
	tx = transaction(0, 100000, key)
	if err, want := pool.AddRemote(tx), core.ErrInsufficientFunds; !errors.Is(err, want) {
		t.Errorf("want %v have %v", want, err)
	}

	testSetNonce(pool, from, 1)
	testAddBalance(pool, from, big.NewInt(0xffffffffffffff))
	tx = transaction(0, 100000, key)
	if err, want := pool.AddRemote(tx), core.ErrNonceTooLow; !errors.Is(err, want) {
		t.Errorf("want %v have %v", want, err)
	}

	tx = transaction(1, 100000, key)
	pool.gasPrice = big.NewInt(1000)
	if err, want := pool.AddRemote(tx), ErrUnderpriced; !errors.Is(err, want) {
		t.Errorf("want %v have %v", want, err)
	}
	if err := pool.AddLocal(tx); err != nil {
		t.Error("expected", nil, "got", err)
	}
}

func TestQueue(t *testing.T) {
	t.Parallel()

	pool, key := setupPool()
	defer pool.Stop()

	tx := transaction(0, 100, key)
	from, _ := deriveSender(tx)
	testAddBalance(pool, from, big.NewInt(1000))
	<-pool.requestReset(nil, nil)

	pool.enqueueTx(tx.Hash(), tx, false, true)
	<-pool.requestPromoteExecutables(newAccountSet(pool.signer, from))
	if len(pool.pending) != 1 {
		t.Error("expected valid txs to be 1 is", len(pool.pending))
	}

	tx = transaction(1, 100, key)
	from, _ = deriveSender(tx)
	testSetNonce(pool, from, 2)
	pool.enqueueTx(tx.Hash(), tx, false, true)

	<-pool.requestPromoteExecutables(newAccountSet(pool.signer, from))
	if _, ok := pool.pending[from].txs.items[tx.Nonce()]; ok {
		t.Error("expected transaction to be in tx pool")
	}
	if len(pool.queue) > 0 {
		t.Error("expected transaction queue to be empty. is", len(pool.queue))
	}
}

func TestQueue2(t *testing.T) {
	t.Parallel()

	pool, key := setupPool()
	defer pool.Stop()

	tx1 := transaction(0, 100, key)
	tx2 := transaction(10, 100, key)
	tx3 := transaction(11, 100, key)
	from, _ := deriveSender(tx1)
	testAddBalance(pool, from, big.NewInt(1000))
	pool.reset(nil, nil)

	pool.enqueueTx(tx1.Hash(), tx1, false, true)
	pool.enqueueTx(tx2.Hash(), tx2, false, true)
	pool.enqueueTx(tx3.Hash(), tx3, false, true)

	pool.promoteExecutables([]common.Address{from})
	if len(pool.pending) != 1 {
		t.Error("expected pending length to be 1, got", len(pool.pending))
	}
	if pool.queue[from].Len() != 2 {
		t.Error("expected len(queue) == 2, got", pool.queue[from].Len())
	}
}

func TestNegativeValue(t *testing.T) {
	t.Parallel()

	pool, key := setupPool()
	defer pool.Stop()

	tx, _ := types.SignTx(types.NewTransaction(0, common.Address{}, big.NewInt(-1), 100, big.NewInt(1), nil), types.HomesteadSigner{}, key)
	from, _ := deriveSender(tx)
	testAddBalance(pool, from, big.NewInt(1))
	if err := pool.AddRemote(tx); err != ErrNegativeValue {
		t.Error("expected", ErrNegativeValue, "got", err)
	}
}

func TestTipAboveFeeCap(t *testing.T) {
	t.Parallel()

	pool, key := setupPoolWithConfig(eip1559Config)
	defer pool.Stop()

	tx := dynamicFeeTx(0, 100, big.NewInt(1), big.NewInt(2), key)

	if err := pool.AddRemote(tx); err != core.ErrTipAboveFeeCap {
		t.Error("expected", core.ErrTipAboveFeeCap, "got", err)
	}
}

func TestVeryHighValues(t *testing.T) {
	t.Parallel()

	pool, key := setupPoolWithConfig(eip1559Config)
	defer pool.Stop()

	veryBigNumber := big.NewInt(1)
	veryBigNumber.Lsh(veryBigNumber, 300)

	tx := dynamicFeeTx(0, 100, big.NewInt(1), veryBigNumber, key)
	if err := pool.AddRemote(tx); err != core.ErrTipVeryHigh {
		t.Error("expected", core.ErrTipVeryHigh, "got", err)
	}

	tx2 := dynamicFeeTx(0, 100, veryBigNumber, big.NewInt(1), key)
	if err := pool.AddRemote(tx2); err != core.ErrFeeCapVeryHigh {
		t.Error("expected", core.ErrFeeCapVeryHigh, "got", err)
	}
}

func TestChainFork(t *testing.T) {
	t.Parallel()

	pool, key := setupPool()
	defer pool.Stop()

	addr := crypto.PubkeyToAddress(key.PublicKey)
	resetState := func() {
		statedb, _ := state.New(types.EmptyRootHash, state.NewDatabase(rawdb.NewMemoryDatabase()), nil)
		statedb.AddBalance(addr, big.NewInt(100000000000000))

		pool.chain = newTestBlockChain(1000000, statedb, new(event.Feed))
		<-pool.requestReset(nil, nil)
	}
	resetState()

	tx := transaction(0, 100000, key)
	if _, err := pool.add(tx, false); err != nil {
		t.Error("didn't expect error", err)
	}
	pool.removeTx(tx.Hash(), true)

	// reset the pool's internal state
	resetState()
	if _, err := pool.add(tx, false); err != nil {
		t.Error("didn't expect error", err)
	}
}

func TestDoubleNonce(t *testing.T) {
	t.Parallel()

	pool, key := setupPool()
	defer pool.Stop()

	addr := crypto.PubkeyToAddress(key.PublicKey)
	resetState := func() {
		statedb, _ := state.New(types.EmptyRootHash, state.NewDatabase(rawdb.NewMemoryDatabase()), nil)
		statedb.AddBalance(addr, big.NewInt(100000000000000))

		pool.chain = newTestBlockChain(1000000, statedb, new(event.Feed))
		<-pool.requestReset(nil, nil)
	}
	resetState()

	signer := types.HomesteadSigner{}
	tx1, _ := types.SignTx(types.NewTransaction(0, common.Address{}, big.NewInt(100), 100000, big.NewInt(1), nil), signer, key)
	tx2, _ := types.SignTx(types.NewTransaction(0, common.Address{}, big.NewInt(100), 1000000, big.NewInt(2), nil), signer, key)
	tx3, _ := types.SignTx(types.NewTransaction(0, common.Address{}, big.NewInt(100), 1000000, big.NewInt(1), nil), signer, key)

	// Add the first two transaction, ensure higher priced stays only
	if replace, err := pool.add(tx1, false); err != nil || replace {
		t.Errorf("first transaction insert failed (%v) or reported replacement (%v)", err, replace)
	}
	if replace, err := pool.add(tx2, false); err != nil || !replace {
		t.Errorf("second transaction insert failed (%v) or not reported replacement (%v)", err, replace)
	}
	<-pool.requestPromoteExecutables(newAccountSet(signer, addr))
	if pool.pending[addr].Len() != 1 {
		t.Error("expected 1 pending transactions, got", pool.pending[addr].Len())
	}
	if tx := pool.pending[addr].txs.items[0]; tx.Hash() != tx2.Hash() {
		t.Errorf("transaction mismatch: have %x, want %x", tx.Hash(), tx2.Hash())
	}

	// Add the third transaction and ensure it's not saved (smaller price)
	pool.add(tx3, false)
	<-pool.requestPromoteExecutables(newAccountSet(signer, addr))
	if pool.pending[addr].Len() != 1 {
		t.Error("expected 1 pending transactions, got", pool.pending[addr].Len())
	}
	if tx := pool.pending[addr].txs.items[0]; tx.Hash() != tx2.Hash() {
		t.Errorf("transaction mismatch: have %x, want %x", tx.Hash(), tx2.Hash())
	}
	// Ensure the total transaction count is correct
	if pool.all.Count() != 1 {
		t.Error("expected 1 total transactions, got", pool.all.Count())
	}
}

func TestMissingNonce(t *testing.T) {
	t.Parallel()

	pool, key := setupPool()
	defer pool.Stop()

	addr := crypto.PubkeyToAddress(key.PublicKey)
	testAddBalance(pool, addr, big.NewInt(100000000000000))
	tx := transaction(1, 100000, key)
	if _, err := pool.add(tx, false); err != nil {
		t.Error("didn't expect error", err)
	}
	if len(pool.pending) != 0 {
		t.Error("expected 0 pending transactions, got", len(pool.pending))
	}
	if pool.queue[addr].Len() != 1 {
		t.Error("expected 1 queued transaction, got", pool.queue[addr].Len())
	}
	if pool.all.Count() != 1 {
		t.Error("expected 1 total transactions, got", pool.all.Count())
	}
}

func TestNonceRecovery(t *testing.T) {
	t.Parallel()

	const n = 10
	pool, key := setupPool()
	defer pool.Stop()

	addr := crypto.PubkeyToAddress(key.PublicKey)
	testSetNonce(pool, addr, n)
	testAddBalance(pool, addr, big.NewInt(100000000000000))
	<-pool.requestReset(nil, nil)

	tx := transaction(n, 100000, key)
	if err := pool.AddRemote(tx); err != nil {
		t.Error(err)
	}
	// simulate some weird re-order of transactions and missing nonce(s)
	testSetNonce(pool, addr, n-1)
	<-pool.requestReset(nil, nil)
	if fn := pool.Nonce(addr); fn != n-1 {
		t.Errorf("expected nonce to be %d, got %d", n-1, fn)
	}
}

// Tests that if an account runs out of funds, any pending and queued transactions
// are dropped.
func TestDropping(t *testing.T) {
	t.Parallel()

	// Create a test account and fund it
	pool, key := setupPool()
	defer pool.Stop()

	account := crypto.PubkeyToAddress(key.PublicKey)
	testAddBalance(pool, account, big.NewInt(1000))

	// Add some pending and some queued transactions
	var (
		tx0  = transaction(0, 100, key)
		tx1  = transaction(1, 200, key)
		tx2  = transaction(2, 300, key)
		tx10 = transaction(10, 100, key)
		tx11 = transaction(11, 200, key)
		tx12 = transaction(12, 300, key)
	)
	pool.all.Add(tx0, false)
	pool.priced.Put(tx0, false)
	pool.promoteTx(account, tx0.Hash(), tx0)

	pool.all.Add(tx1, false)
	pool.priced.Put(tx1, false)
	pool.promoteTx(account, tx1.Hash(), tx1)

	pool.all.Add(tx2, false)
	pool.priced.Put(tx2, false)
	pool.promoteTx(account, tx2.Hash(), tx2)

	pool.enqueueTx(tx10.Hash(), tx10, false, true)
	pool.enqueueTx(tx11.Hash(), tx11, false, true)
	pool.enqueueTx(tx12.Hash(), tx12, false, true)

	// Check that pre and post validations leave the pool as is
	if pool.pending[account].Len() != 3 {
		t.Errorf("pending transaction mismatch: have %d, want %d", pool.pending[account].Len(), 3)
	}
	if pool.queue[account].Len() != 3 {
		t.Errorf("queued transaction mismatch: have %d, want %d", pool.queue[account].Len(), 3)
	}
	if pool.all.Count() != 6 {
		t.Errorf("total transaction mismatch: have %d, want %d", pool.all.Count(), 6)
	}
	<-pool.requestReset(nil, nil)
	if pool.pending[account].Len() != 3 {
		t.Errorf("pending transaction mismatch: have %d, want %d", pool.pending[account].Len(), 3)
	}
	if pool.queue[account].Len() != 3 {
		t.Errorf("queued transaction mismatch: have %d, want %d", pool.queue[account].Len(), 3)
	}
	if pool.all.Count() != 6 {
		t.Errorf("total transaction mismatch: have %d, want %d", pool.all.Count(), 6)
	}
	// Reduce the balance of the account, and check that invalidated transactions are dropped
	testAddBalance(pool, account, big.NewInt(-650))
	<-pool.requestReset(nil, nil)

	if _, ok := pool.pending[account].txs.items[tx0.Nonce()]; !ok {
		t.Errorf("funded pending transaction missing: %v", tx0)
	}
	if _, ok := pool.pending[account].txs.items[tx1.Nonce()]; !ok {
		t.Errorf("funded pending transaction missing: %v", tx0)
	}
	if _, ok := pool.pending[account].txs.items[tx2.Nonce()]; ok {
		t.Errorf("out-of-fund pending transaction present: %v", tx1)
	}
	if _, ok := pool.queue[account].txs.items[tx10.Nonce()]; !ok {
		t.Errorf("funded queued transaction missing: %v", tx10)
	}
	if _, ok := pool.queue[account].txs.items[tx11.Nonce()]; !ok {
		t.Errorf("funded queued transaction missing: %v", tx10)
	}
	if _, ok := pool.queue[account].txs.items[tx12.Nonce()]; ok {
		t.Errorf("out-of-fund queued transaction present: %v", tx11)
	}
	if pool.all.Count() != 4 {
		t.Errorf("total transaction mismatch: have %d, want %d", pool.all.Count(), 4)
	}
	// Reduce the block gas limit, check that invalidated transactions are dropped
	pool.chain.(*testBlockChain).gasLimit.Store(100)
	<-pool.requestReset(nil, nil)

	if _, ok := pool.pending[account].txs.items[tx0.Nonce()]; !ok {
		t.Errorf("funded pending transaction missing: %v", tx0)
	}
	if _, ok := pool.pending[account].txs.items[tx1.Nonce()]; ok {
		t.Errorf("over-gased pending transaction present: %v", tx1)
	}
	if _, ok := pool.queue[account].txs.items[tx10.Nonce()]; !ok {
		t.Errorf("funded queued transaction missing: %v", tx10)
	}
	if _, ok := pool.queue[account].txs.items[tx11.Nonce()]; ok {
		t.Errorf("over-gased queued transaction present: %v", tx11)
	}
	if pool.all.Count() != 2 {
		t.Errorf("total transaction mismatch: have %d, want %d", pool.all.Count(), 2)
	}
}

// Tests that if a transaction is dropped from the current pending pool (e.g. out
// of fund), all consecutive (still valid, but not executable) transactions are
// postponed back into the future queue to prevent broadcasting them.
func TestPostponing(t *testing.T) {
	t.Parallel()

	// Create the pool to test the postponing with
	statedb, _ := state.New(types.EmptyRootHash, state.NewDatabase(rawdb.NewMemoryDatabase()), nil)
	blockchain := newTestBlockChain(1000000, statedb, new(event.Feed))

	pool := NewTxPool(testTxPoolConfig, params.TestChainConfig, blockchain)
	defer pool.Stop()

	// Create two test accounts to produce different gap profiles with
	keys := make([]*ecdsa.PrivateKey, 2)
	accs := make([]common.Address, len(keys))

	for i := 0; i < len(keys); i++ {
		keys[i], _ = crypto.GenerateKey()
		accs[i] = crypto.PubkeyToAddress(keys[i].PublicKey)

		testAddBalance(pool, crypto.PubkeyToAddress(keys[i].PublicKey), big.NewInt(50100))
	}
	// Add a batch consecutive pending transactions for validation
	txs := []*types.Transaction{}
	for i, key := range keys {
		for j := 0; j < 100; j++ {
			var tx *types.Transaction
			if (i+j)%2 == 0 {
				tx = transaction(uint64(j), 25000, key)
			} else {
				tx = transaction(uint64(j), 50000, key)
			}
			txs = append(txs, tx)
		}
	}
	for i, err := range pool.AddRemotesSync(txs) {
		if err != nil {
			t.Fatalf("tx %d: failed to add transactions: %v", i, err)
		}
	}
	// Check that pre and post validations leave the pool as is
	if pending := pool.pending[accs[0]].Len() + pool.pending[accs[1]].Len(); pending != len(txs) {
		t.Errorf("pending transaction mismatch: have %d, want %d", pending, len(txs))
	}
	if len(pool.queue) != 0 {
		t.Errorf("queued accounts mismatch: have %d, want %d", len(pool.queue), 0)
	}
	if pool.all.Count() != len(txs) {
		t.Errorf("total transaction mismatch: have %d, want %d", pool.all.Count(), len(txs))
	}
	<-pool.requestReset(nil, nil)
	if pending := pool.pending[accs[0]].Len() + pool.pending[accs[1]].Len(); pending != len(txs) {
		t.Errorf("pending transaction mismatch: have %d, want %d", pending, len(txs))
	}
	if len(pool.queue) != 0 {
		t.Errorf("queued accounts mismatch: have %d, want %d", len(pool.queue), 0)
	}
	if pool.all.Count() != len(txs) {
		t.Errorf("total transaction mismatch: have %d, want %d", pool.all.Count(), len(txs))
	}
	// Reduce the balance of the account, and check that transactions are reorganised
	for _, addr := range accs {
		testAddBalance(pool, addr, big.NewInt(-1))
	}
	<-pool.requestReset(nil, nil)

	// The first account's first transaction remains valid, check that subsequent
	// ones are either filtered out, or queued up for later.
	if _, ok := pool.pending[accs[0]].txs.items[txs[0].Nonce()]; !ok {
		t.Errorf("tx %d: valid and funded transaction missing from pending pool: %v", 0, txs[0])
	}
	if _, ok := pool.queue[accs[0]].txs.items[txs[0].Nonce()]; ok {
		t.Errorf("tx %d: valid and funded transaction present in future queue: %v", 0, txs[0])
	}
	for i, tx := range txs[1:100] {
		if i%2 == 1 {
			if _, ok := pool.pending[accs[0]].txs.items[tx.Nonce()]; ok {
				t.Errorf("tx %d: valid but future transaction present in pending pool: %v", i+1, tx)
			}
			if _, ok := pool.queue[accs[0]].txs.items[tx.Nonce()]; !ok {
				t.Errorf("tx %d: valid but future transaction missing from future queue: %v", i+1, tx)
			}
		} else {
			if _, ok := pool.pending[accs[0]].txs.items[tx.Nonce()]; ok {
				t.Errorf("tx %d: out-of-fund transaction present in pending pool: %v", i+1, tx)
			}
			if _, ok := pool.queue[accs[0]].txs.items[tx.Nonce()]; ok {
				t.Errorf("tx %d: out-of-fund transaction present in future queue: %v", i+1, tx)
			}
		}
	}
	// The second account's first transaction got invalid, check that all transactions
	// are either filtered out, or queued up for later.
	if pool.pending[accs[1]] != nil {
		t.Errorf("invalidated account still has pending transactions")
	}
	for i, tx := range txs[100:] {
		if i%2 == 1 {
			if _, ok := pool.queue[accs[1]].txs.items[tx.Nonce()]; !ok {
				t.Errorf("tx %d: valid but future transaction missing from future queue: %v", 100+i, tx)
			}
		} else {
			if _, ok := pool.queue[accs[1]].txs.items[tx.Nonce()]; ok {
				t.Errorf("tx %d: out-of-fund transaction present in future queue: %v", 100+i, tx)
			}
		}
	}
	if pool.all.Count() != len(txs)/2 {
		t.Errorf("total transaction mismatch: have %d, want %d", pool.all.Count(), len(txs)/2)
	}
}

// Tests that if the transaction pool has both executable and non-executable
// transactions from an origin account, filling the nonce gap moves all queued
// ones into the pending pool.
func TestGapFilling(t *testing.T) {
	t.Parallel()

	// Create a test account and fund it
	pool, key := setupPool()
	defer pool.Stop()

	account := crypto.PubkeyToAddress(key.PublicKey)
	testAddBalance(pool, account, big.NewInt(1000000))

	// Keep track of transaction events to ensure all executables get announced
	events := make(chan core.NewTxsEvent, testTxPoolConfig.AccountQueue+5)
	sub := pool.txFeed.Subscribe(events)
	defer sub.Unsubscribe()

	// Create a pending and a queued transaction with a nonce-gap in between
	pool.AddRemotesSync([]*types.Transaction{
		transaction(0, 100000, key),
		transaction(2, 100000, key),
	})
	pending, queued := pool.Stats()
	if pending != 1 {
		t.Fatalf("pending transactions mismatched: have %d, want %d", pending, 1)
	}
	if queued != 1 {
		t.Fatalf("queued transactions mismatched: have %d, want %d", queued, 1)
	}
	if err := validateEvents(events, 1); err != nil {
		t.Fatalf("original event firing failed: %v", err)
	}
	if err := validatePoolInternals(pool); err != nil {
		t.Fatalf("pool internal state corrupted: %v", err)
	}
	// Fill the nonce gap and ensure all transactions become pending
	if err := pool.addRemoteSync(transaction(1, 100000, key)); err != nil {
		t.Fatalf("failed to add gapped transaction: %v", err)
	}
	pending, queued = pool.Stats()
	if pending != 3 {
		t.Fatalf("pending transactions mismatched: have %d, want %d", pending, 3)
	}
	if queued != 0 {
		t.Fatalf("queued transactions mismatched: have %d, want %d", queued, 0)
	}
	if err := validateEvents(events, 2); err != nil {
		t.Fatalf("gap-filling event firing failed: %v", err)
	}
	if err := validatePoolInternals(pool); err != nil {
		t.Fatalf("pool internal state corrupted: %v", err)
	}
}

// Tests that if the transaction count belonging to a single account goes above
// some threshold, the higher transactions are dropped to prevent DOS attacks.
func TestQueueAccountLimiting(t *testing.T) {
	t.Parallel()

	// Create a test account and fund it
	pool, key := setupPool()
	defer pool.Stop()

	account := crypto.PubkeyToAddress(key.PublicKey)
	testAddBalance(pool, account, big.NewInt(1000000))

	// Keep queuing up transactions and make sure all above a limit are dropped
	for i := uint64(1); i <= testTxPoolConfig.AccountQueue+5; i++ {
		if err := pool.addRemoteSync(transaction(i, 100000, key)); err != nil {
			t.Fatalf("tx %d: failed to add transaction: %v", i, err)
		}
		if len(pool.pending) != 0 {
			t.Errorf("tx %d: pending pool size mismatch: have %d, want %d", i, len(pool.pending), 0)
		}
		if i <= testTxPoolConfig.AccountQueue {
			if pool.queue[account].Len() != int(i) {
				t.Errorf("tx %d: queue size mismatch: have %d, want %d", i, pool.queue[account].Len(), i)
			}
		} else {
			if pool.queue[account].Len() != int(testTxPoolConfig.AccountQueue) {
				t.Errorf("tx %d: queue limit mismatch: have %d, want %d", i, pool.queue[account].Len(), testTxPoolConfig.AccountQueue)
			}
		}
	}
	if pool.all.Count() != int(testTxPoolConfig.AccountQueue) {
		t.Errorf("total transaction mismatch: have %d, want %d", pool.all.Count(), testTxPoolConfig.AccountQueue)
	}
}

// Tests that if the transaction count belonging to multiple accounts go above
// some threshold, the higher transactions are dropped to prevent DOS attacks.
//
// This logic should not hold for local transactions, unless the local tracking
// mechanism is disabled.
func TestQueueGlobalLimiting(t *testing.T) {
	testQueueGlobalLimiting(t, false)
}
func TestQueueGlobalLimitingNoLocals(t *testing.T) {
	testQueueGlobalLimiting(t, true)
}

func testQueueGlobalLimiting(t *testing.T, nolocals bool) {
	t.Parallel()

	// Create the pool to test the limit enforcement with
	statedb, _ := state.New(types.EmptyRootHash, state.NewDatabase(rawdb.NewMemoryDatabase()), nil)
	blockchain := newTestBlockChain(1000000, statedb, new(event.Feed))

	config := testTxPoolConfig
	config.NoLocals = nolocals
	config.GlobalQueue = config.AccountQueue*3 - 1 // reduce the queue limits to shorten test time (-1 to make it non divisible)

	pool := NewTxPool(config, params.TestChainConfig, blockchain)
	defer pool.Stop()

	// Create a number of test accounts and fund them (last one will be the local)
	keys := make([]*ecdsa.PrivateKey, 5)
	for i := 0; i < len(keys); i++ {
		keys[i], _ = crypto.GenerateKey()
		testAddBalance(pool, crypto.PubkeyToAddress(keys[i].PublicKey), big.NewInt(1000000))
	}
	local := keys[len(keys)-1]

	// Generate and queue a batch of transactions
	nonces := make(map[common.Address]uint64)

	txs := make(types.Transactions, 0, 3*config.GlobalQueue)
	for len(txs) < cap(txs) {
		key := keys[rand.Intn(len(keys)-1)] // skip adding transactions with the local account
		addr := crypto.PubkeyToAddress(key.PublicKey)

		txs = append(txs, transaction(nonces[addr]+1, 100000, key))
		nonces[addr]++
	}
	// Import the batch and verify that limits have been enforced
	pool.AddRemotesSync(txs)

	queued := 0
	for addr, list := range pool.queue {
		if list.Len() > int(config.AccountQueue) {
			t.Errorf("addr %x: queued accounts overflown allowance: %d > %d", addr, list.Len(), config.AccountQueue)
		}
		queued += list.Len()
	}
	if queued > int(config.GlobalQueue) {
		t.Fatalf("total transactions overflow allowance: %d > %d", queued, config.GlobalQueue)
	}
	// Generate a batch of transactions from the local account and import them
	txs = txs[:0]
	for i := uint64(0); i < 3*config.GlobalQueue; i++ {
		txs = append(txs, transaction(i+1, 100000, local))
	}
	pool.AddLocals(txs)

	// If locals are disabled, the previous eviction algorithm should apply here too
	if nolocals {
		queued := 0
		for addr, list := range pool.queue {
			if list.Len() > int(config.AccountQueue) {
				t.Errorf("addr %x: queued accounts overflown allowance: %d > %d", addr, list.Len(), config.AccountQueue)
			}
			queued += list.Len()
		}
		if queued > int(config.GlobalQueue) {
			t.Fatalf("total transactions overflow allowance: %d > %d", queued, config.GlobalQueue)
		}
	} else {
		// Local exemptions are enabled, make sure the local account owned the queue
		if len(pool.queue) != 1 {
			t.Errorf("multiple accounts in queue: have %v, want %v", len(pool.queue), 1)
		}
		// Also ensure no local transactions are ever dropped, even if above global limits
		if queued := pool.queue[crypto.PubkeyToAddress(local.PublicKey)].Len(); uint64(queued) != 3*config.GlobalQueue {
			t.Fatalf("local account queued transaction count mismatch: have %v, want %v", queued, 3*config.GlobalQueue)
		}
	}
}

// Tests that if an account remains idle for a prolonged amount of time, any
// non-executable transactions queued up are dropped to prevent wasting resources
// on shuffling them around.
//
// This logic should not hold for local transactions, unless the local tracking
// mechanism is disabled.
func TestQueueTimeLimiting(t *testing.T) {
	testQueueTimeLimiting(t, false)
}
func TestQueueTimeLimitingNoLocals(t *testing.T) {
	testQueueTimeLimiting(t, true)
}

func testQueueTimeLimiting(t *testing.T, nolocals bool) {
	// Reduce the eviction interval to a testable amount
	defer func(old time.Duration) { evictionInterval = old }(evictionInterval)
	evictionInterval = time.Millisecond * 100

	// Create the pool to test the non-expiration enforcement
	statedb, _ := state.New(types.EmptyRootHash, state.NewDatabase(rawdb.NewMemoryDatabase()), nil)
	blockchain := newTestBlockChain(1000000, statedb, new(event.Feed))

	config := testTxPoolConfig
	config.Lifetime = time.Second
	config.NoLocals = nolocals

	pool := NewTxPool(config, params.TestChainConfig, blockchain)
	defer pool.Stop()

	// Create two test accounts to ensure remotes expire but locals do not
	local, _ := crypto.GenerateKey()
	remote, _ := crypto.GenerateKey()

	testAddBalance(pool, crypto.PubkeyToAddress(local.PublicKey), big.NewInt(1000000000))
	testAddBalance(pool, crypto.PubkeyToAddress(remote.PublicKey), big.NewInt(1000000000))

	// Add the two transactions and ensure they both are queued up
	if err := pool.AddLocal(pricedTransaction(1, 100000, big.NewInt(1), local)); err != nil {
		t.Fatalf("failed to add local transaction: %v", err)
	}
	if err := pool.AddRemote(pricedTransaction(1, 100000, big.NewInt(1), remote)); err != nil {
		t.Fatalf("failed to add remote transaction: %v", err)
	}
	pending, queued := pool.Stats()
	if pending != 0 {
		t.Fatalf("pending transactions mismatched: have %d, want %d", pending, 0)
	}
	if queued != 2 {
		t.Fatalf("queued transactions mismatched: have %d, want %d", queued, 2)
	}
	if err := validatePoolInternals(pool); err != nil {
		t.Fatalf("pool internal state corrupted: %v", err)
	}

	// Allow the eviction interval to run
	time.Sleep(2 * evictionInterval)

	// Transactions should not be evicted from the queue yet since lifetime duration has not passed
	pending, queued = pool.Stats()
	if pending != 0 {
		t.Fatalf("pending transactions mismatched: have %d, want %d", pending, 0)
	}
	if queued != 2 {
		t.Fatalf("queued transactions mismatched: have %d, want %d", queued, 2)
	}
	if err := validatePoolInternals(pool); err != nil {
		t.Fatalf("pool internal state corrupted: %v", err)
	}

	// Wait a bit for eviction to run and clean up any leftovers, and ensure only the local remains
	time.Sleep(2 * config.Lifetime)

	pending, queued = pool.Stats()
	if pending != 0 {
		t.Fatalf("pending transactions mismatched: have %d, want %d", pending, 0)
	}
	if nolocals {
		if queued != 0 {
			t.Fatalf("queued transactions mismatched: have %d, want %d", queued, 0)
		}
	} else {
		if queued != 1 {
			t.Fatalf("queued transactions mismatched: have %d, want %d", queued, 1)
		}
	}
	if err := validatePoolInternals(pool); err != nil {
		t.Fatalf("pool internal state corrupted: %v", err)
	}

	// remove current transactions and increase nonce to prepare for a reset and cleanup
	statedb.SetNonce(crypto.PubkeyToAddress(remote.PublicKey), 2)
	statedb.SetNonce(crypto.PubkeyToAddress(local.PublicKey), 2)
	<-pool.requestReset(nil, nil)

	// make sure queue, pending are cleared
	pending, queued = pool.Stats()
	if pending != 0 {
		t.Fatalf("pending transactions mismatched: have %d, want %d", pending, 0)
	}
	if queued != 0 {
		t.Fatalf("queued transactions mismatched: have %d, want %d", queued, 0)
	}
	if err := validatePoolInternals(pool); err != nil {
		t.Fatalf("pool internal state corrupted: %v", err)
	}

	// Queue gapped transactions
	if err := pool.AddLocal(pricedTransaction(4, 100000, big.NewInt(1), local)); err != nil {
		t.Fatalf("failed to add remote transaction: %v", err)
	}
	if err := pool.addRemoteSync(pricedTransaction(4, 100000, big.NewInt(1), remote)); err != nil {
		t.Fatalf("failed to add remote transaction: %v", err)
	}
	time.Sleep(5 * evictionInterval) // A half lifetime pass

	// Queue executable transactions, the life cycle should be restarted.
	if err := pool.AddLocal(pricedTransaction(2, 100000, big.NewInt(1), local)); err != nil {
		t.Fatalf("failed to add remote transaction: %v", err)
	}
	if err := pool.addRemoteSync(pricedTransaction(2, 100000, big.NewInt(1), remote)); err != nil {
		t.Fatalf("failed to add remote transaction: %v", err)
	}
	time.Sleep(6 * evictionInterval)

	// All gapped transactions shouldn't be kicked out
	pending, queued = pool.Stats()
	if pending != 2 {
		t.Fatalf("pending transactions mismatched: have %d, want %d", pending, 2)
	}
	if queued != 2 {
		t.Fatalf("queued transactions mismatched: have %d, want %d", queued, 3)
	}
	if err := validatePoolInternals(pool); err != nil {
		t.Fatalf("pool internal state corrupted: %v", err)
	}

	// The whole life time pass after last promotion, kick out stale transactions
	time.Sleep(2 * config.Lifetime)
	pending, queued = pool.Stats()
	if pending != 2 {
		t.Fatalf("pending transactions mismatched: have %d, want %d", pending, 2)
	}
	if nolocals {
		if queued != 0 {
			t.Fatalf("queued transactions mismatched: have %d, want %d", queued, 0)
		}
	} else {
		if queued != 1 {
			t.Fatalf("queued transactions mismatched: have %d, want %d", queued, 1)
		}
	}
	if err := validatePoolInternals(pool); err != nil {
		t.Fatalf("pool internal state corrupted: %v", err)
	}
}

// Tests that even if the transaction count belonging to a single account goes
// above some threshold, as long as the transactions are executable, they are
// accepted.
func TestPendingLimiting(t *testing.T) {
	t.Parallel()

	// Create a test account and fund it
	pool, key := setupPool()
	defer pool.Stop()

	account := crypto.PubkeyToAddress(key.PublicKey)
	testAddBalance(pool, account, big.NewInt(1000000000000))

	// Keep track of transaction events to ensure all executables get announced
	events := make(chan core.NewTxsEvent, testTxPoolConfig.AccountQueue+5)
	sub := pool.txFeed.Subscribe(events)
	defer sub.Unsubscribe()

	// Keep queuing up transactions and make sure all above a limit are dropped
	for i := uint64(0); i < testTxPoolConfig.AccountQueue+5; i++ {
		if err := pool.addRemoteSync(transaction(i, 100000, key)); err != nil {
			t.Fatalf("tx %d: failed to add transaction: %v", i, err)
		}
		if pool.pending[account].Len() != int(i)+1 {
			t.Errorf("tx %d: pending pool size mismatch: have %d, want %d", i, pool.pending[account].Len(), i+1)
		}
		if len(pool.queue) != 0 {
			t.Errorf("tx %d: queue size mismatch: have %d, want %d", i, pool.queue[account].Len(), 0)
		}
	}
	if pool.all.Count() != int(testTxPoolConfig.AccountQueue+5) {
		t.Errorf("total transaction mismatch: have %d, want %d", pool.all.Count(), testTxPoolConfig.AccountQueue+5)
	}
	if err := validateEvents(events, int(testTxPoolConfig.AccountQueue+5)); err != nil {
		t.Fatalf("event firing failed: %v", err)
	}
	if err := validatePoolInternals(pool); err != nil {
		t.Fatalf("pool internal state corrupted: %v", err)
	}
}

// Tests that if the transaction count belonging to multiple accounts go above
// some hard threshold, the higher transactions are dropped to prevent DOS
// attacks.
func TestPendingGlobalLimiting(t *testing.T) {
	t.Parallel()

	// Create the pool to test the limit enforcement with
	statedb, _ := state.New(types.EmptyRootHash, state.NewDatabase(rawdb.NewMemoryDatabase()), nil)
	blockchain := newTestBlockChain(1000000, statedb, new(event.Feed))

	config := testTxPoolConfig
	config.GlobalSlots = config.AccountSlots * 10

	pool := NewTxPool(config, params.TestChainConfig, blockchain)
	defer pool.Stop()

	// Create a number of test accounts and fund them
	keys := make([]*ecdsa.PrivateKey, 5)
	for i := 0; i < len(keys); i++ {
		keys[i], _ = crypto.GenerateKey()
		testAddBalance(pool, crypto.PubkeyToAddress(keys[i].PublicKey), big.NewInt(1000000))
	}
	// Generate and queue a batch of transactions
	nonces := make(map[common.Address]uint64)

	txs := types.Transactions{}
	for _, key := range keys {
		addr := crypto.PubkeyToAddress(key.PublicKey)
		for j := 0; j < int(config.GlobalSlots)/len(keys)*2; j++ {
			txs = append(txs, transaction(nonces[addr], 100000, key))
			nonces[addr]++
		}
	}
	// Import the batch and verify that limits have been enforced
	pool.AddRemotesSync(txs)

	pending := 0
	for _, list := range pool.pending {
		pending += list.Len()
	}
	if pending > int(config.GlobalSlots) {
		t.Fatalf("total pending transactions overflow allowance: %d > %d", pending, config.GlobalSlots)
	}
	if err := validatePoolInternals(pool); err != nil {
		t.Fatalf("pool internal state corrupted: %v", err)
	}
}

// Test the limit on transaction size is enforced correctly.
// This test verifies every transaction having allowed size
// is added to the pool, and longer transactions are rejected.
func TestAllowedTxSize(t *testing.T) {
	t.Parallel()

	// Create a test account and fund it
	pool, key := setupPool()
	defer pool.Stop()

	account := crypto.PubkeyToAddress(key.PublicKey)
	testAddBalance(pool, account, big.NewInt(1000000000))

	// Compute maximal data size for transactions (lower bound).
	//
	// It is assumed the fields in the transaction (except of the data) are:
	//   - nonce     <= 32 bytes
	//   - gasPrice  <= 32 bytes
	//   - gasLimit  <= 32 bytes
	//   - recipient == 20 bytes
	//   - value     <= 32 bytes
	//   - signature == 65 bytes
	// All those fields are summed up to at most 213 bytes.
	baseSize := uint64(213)
	dataSize := txMaxSize - baseSize
	maxGas := pool.currentMaxGas.Load()
	// Try adding a transaction with maximal allowed size
	tx := pricedDataTransaction(0, maxGas, big.NewInt(1), key, dataSize)
	if err := pool.addRemoteSync(tx); err != nil {
		t.Fatalf("failed to add transaction of size %d, close to maximal: %v", int(tx.Size()), err)
	}
	// Try adding a transaction with random allowed size
	if err := pool.addRemoteSync(pricedDataTransaction(1, maxGas, big.NewInt(1), key, uint64(rand.Intn(int(dataSize))))); err != nil {
		t.Fatalf("failed to add transaction of random allowed size: %v", err)
	}
	// Try adding a transaction of minimal not allowed size
	if err := pool.addRemoteSync(pricedDataTransaction(2, maxGas, big.NewInt(1), key, txMaxSize)); err == nil {
		t.Fatalf("expected rejection on slightly oversize transaction")
	}
	// Try adding a transaction of random not allowed size
	if err := pool.addRemoteSync(pricedDataTransaction(2, maxGas, big.NewInt(1), key, dataSize+1+uint64(rand.Intn(10*txMaxSize)))); err == nil {
		t.Fatalf("expected rejection on oversize transaction")
	}
	// Run some sanity checks on the pool internals
	pending, queued := pool.Stats()
	if pending != 2 {
		t.Fatalf("pending transactions mismatched: have %d, want %d", pending, 2)
	}
	if queued != 0 {
		t.Fatalf("queued transactions mismatched: have %d, want %d", queued, 0)
	}
	if err := validatePoolInternals(pool); err != nil {
		t.Fatalf("pool internal state corrupted: %v", err)
	}
}

// Tests that if transactions start being capped, transactions are also removed from 'all'
func TestCapClearsFromAll(t *testing.T) {
	t.Parallel()

	// Create the pool to test the limit enforcement with
	statedb, _ := state.New(types.EmptyRootHash, state.NewDatabase(rawdb.NewMemoryDatabase()), nil)
	blockchain := newTestBlockChain(1000000, statedb, new(event.Feed))

	config := testTxPoolConfig
	config.AccountSlots = 2
	config.AccountQueue = 2
	config.GlobalSlots = 8

	pool := NewTxPool(config, params.TestChainConfig, blockchain)
	defer pool.Stop()

	// Create a number of test accounts and fund them
	key, _ := crypto.GenerateKey()
	addr := crypto.PubkeyToAddress(key.PublicKey)
	testAddBalance(pool, addr, big.NewInt(1000000))

	txs := types.Transactions{}
	for j := 0; j < int(config.GlobalSlots)*2; j++ {
		txs = append(txs, transaction(uint64(j), 100000, key))
	}
	// Import the batch and verify that limits have been enforced
	pool.AddRemotes(txs)
	if err := validatePoolInternals(pool); err != nil {
		t.Fatalf("pool internal state corrupted: %v", err)
	}
}

// Tests that if the transaction count belonging to multiple accounts go above
// some hard threshold, if they are under the minimum guaranteed slot count then
// the transactions are still kept.
func TestPendingMinimumAllowance(t *testing.T) {
	t.Parallel()

	// Create the pool to test the limit enforcement with
	statedb, _ := state.New(types.EmptyRootHash, state.NewDatabase(rawdb.NewMemoryDatabase()), nil)
	blockchain := newTestBlockChain(1000000, statedb, new(event.Feed))

	config := testTxPoolConfig
	config.GlobalSlots = 1

	pool := NewTxPool(config, params.TestChainConfig, blockchain)
	defer pool.Stop()

	// Create a number of test accounts and fund them
	keys := make([]*ecdsa.PrivateKey, 5)
	for i := 0; i < len(keys); i++ {
		keys[i], _ = crypto.GenerateKey()
		testAddBalance(pool, crypto.PubkeyToAddress(keys[i].PublicKey), big.NewInt(1000000))
	}
	// Generate and queue a batch of transactions
	nonces := make(map[common.Address]uint64)

	txs := types.Transactions{}
	for _, key := range keys {
		addr := crypto.PubkeyToAddress(key.PublicKey)
		for j := 0; j < int(config.AccountSlots)*2; j++ {
			txs = append(txs, transaction(nonces[addr], 100000, key))
			nonces[addr]++
		}
	}
	// Import the batch and verify that limits have been enforced
	pool.AddRemotesSync(txs)

	for addr, list := range pool.pending {
		if list.Len() != int(config.AccountSlots) {
			t.Errorf("addr %x: total pending transactions mismatch: have %d, want %d", addr, list.Len(), config.AccountSlots)
		}
	}
	if err := validatePoolInternals(pool); err != nil {
		t.Fatalf("pool internal state corrupted: %v", err)
	}
}

// Tests that setting the transaction pool gas price to a higher value correctly
// discards everything cheaper than that and moves any gapped transactions back
// from the pending pool to the queue.
//
// Note, local transactions are never allowed to be dropped.
func TestRepricing(t *testing.T) {
	t.Parallel()

	// Create the pool to test the pricing enforcement with
	statedb, _ := state.New(types.EmptyRootHash, state.NewDatabase(rawdb.NewMemoryDatabase()), nil)
	blockchain := newTestBlockChain(1000000, statedb, new(event.Feed))

	pool := NewTxPool(testTxPoolConfig, params.TestChainConfig, blockchain)
	defer pool.Stop()

	// Keep track of transaction events to ensure all executables get announced
	events := make(chan core.NewTxsEvent, 32)
	sub := pool.txFeed.Subscribe(events)
	defer sub.Unsubscribe()

	// Create a number of test accounts and fund them
	keys := make([]*ecdsa.PrivateKey, 4)
	for i := 0; i < len(keys); i++ {
		keys[i], _ = crypto.GenerateKey()
		testAddBalance(pool, crypto.PubkeyToAddress(keys[i].PublicKey), big.NewInt(1000000))
	}
	// Generate and queue a batch of transactions, both pending and queued
	txs := types.Transactions{}

	txs = append(txs, pricedTransaction(0, 100000, big.NewInt(2), keys[0]))
	txs = append(txs, pricedTransaction(1, 100000, big.NewInt(1), keys[0]))
	txs = append(txs, pricedTransaction(2, 100000, big.NewInt(2), keys[0]))

	txs = append(txs, pricedTransaction(0, 100000, big.NewInt(1), keys[1]))
	txs = append(txs, pricedTransaction(1, 100000, big.NewInt(2), keys[1]))
	txs = append(txs, pricedTransaction(2, 100000, big.NewInt(2), keys[1]))

	txs = append(txs, pricedTransaction(1, 100000, big.NewInt(2), keys[2]))
	txs = append(txs, pricedTransaction(2, 100000, big.NewInt(1), keys[2]))
	txs = append(txs, pricedTransaction(3, 100000, big.NewInt(2), keys[2]))

	ltx := pricedTransaction(0, 100000, big.NewInt(1), keys[3])

	// Import the batch and that both pending and queued transactions match up
	pool.AddRemotesSync(txs)
	pool.AddLocal(ltx)

	pending, queued := pool.Stats()
	if pending != 7 {
		t.Fatalf("pending transactions mismatched: have %d, want %d", pending, 7)
	}
	if queued != 3 {
		t.Fatalf("queued transactions mismatched: have %d, want %d", queued, 3)
	}
	if err := validateEvents(events, 7); err != nil {
		t.Fatalf("original event firing failed: %v", err)
	}
	if err := validatePoolInternals(pool); err != nil {
		t.Fatalf("pool internal state corrupted: %v", err)
	}
	// Reprice the pool and check that underpriced transactions get dropped
	pool.SetGasPrice(big.NewInt(2))

	pending, queued = pool.Stats()
	if pending != 2 {
		t.Fatalf("pending transactions mismatched: have %d, want %d", pending, 2)
	}
	if queued != 5 {
		t.Fatalf("queued transactions mismatched: have %d, want %d", queued, 5)
	}
	if err := validateEvents(events, 0); err != nil {
		t.Fatalf("reprice event firing failed: %v", err)
	}
	if err := validatePoolInternals(pool); err != nil {
		t.Fatalf("pool internal state corrupted: %v", err)
	}
	// Check that we can't add the old transactions back
	if err := pool.AddRemote(pricedTransaction(1, 100000, big.NewInt(1), keys[0])); err != ErrUnderpriced {
		t.Fatalf("adding underpriced pending transaction error mismatch: have %v, want %v", err, ErrUnderpriced)
	}
	if err := pool.AddRemote(pricedTransaction(0, 100000, big.NewInt(1), keys[1])); err != ErrUnderpriced {
		t.Fatalf("adding underpriced pending transaction error mismatch: have %v, want %v", err, ErrUnderpriced)
	}
	if err := pool.AddRemote(pricedTransaction(2, 100000, big.NewInt(1), keys[2])); err != ErrUnderpriced {
		t.Fatalf("adding underpriced queued transaction error mismatch: have %v, want %v", err, ErrUnderpriced)
	}
	if err := validateEvents(events, 0); err != nil {
		t.Fatalf("post-reprice event firing failed: %v", err)
	}
	if err := validatePoolInternals(pool); err != nil {
		t.Fatalf("pool internal state corrupted: %v", err)
	}
	// However we can add local underpriced transactions
	tx := pricedTransaction(1, 100000, big.NewInt(1), keys[3])
	if err := pool.AddLocal(tx); err != nil {
		t.Fatalf("failed to add underpriced local transaction: %v", err)
	}
	if pending, _ = pool.Stats(); pending != 3 {
		t.Fatalf("pending transactions mismatched: have %d, want %d", pending, 3)
	}
	if err := validateEvents(events, 1); err != nil {
		t.Fatalf("post-reprice local event firing failed: %v", err)
	}
	if err := validatePoolInternals(pool); err != nil {
		t.Fatalf("pool internal state corrupted: %v", err)
	}
	// And we can fill gaps with properly priced transactions
	if err := pool.AddRemote(pricedTransaction(1, 100000, big.NewInt(2), keys[0])); err != nil {
		t.Fatalf("failed to add pending transaction: %v", err)
	}
	if err := pool.AddRemote(pricedTransaction(0, 100000, big.NewInt(2), keys[1])); err != nil {
		t.Fatalf("failed to add pending transaction: %v", err)
	}
	if err := pool.AddRemote(pricedTransaction(2, 100000, big.NewInt(2), keys[2])); err != nil {
		t.Fatalf("failed to add queued transaction: %v", err)
	}
	if err := validateEvents(events, 5); err != nil {
		t.Fatalf("post-reprice event firing failed: %v", err)
	}
	if err := validatePoolInternals(pool); err != nil {
		t.Fatalf("pool internal state corrupted: %v", err)
	}
}

// Tests that setting the transaction pool gas price to a higher value correctly
// discards everything cheaper (legacy & dynamic fee) than that and moves any
// gapped transactions back from the pending pool to the queue.
//
// Note, local transactions are never allowed to be dropped.
func TestRepricingDynamicFee(t *testing.T) {
	t.Parallel()

	// Create the pool to test the pricing enforcement with
	pool, _ := setupPoolWithConfig(eip1559Config)
	defer pool.Stop()

	// Keep track of transaction events to ensure all executables get announced
	events := make(chan core.NewTxsEvent, 32)
	sub := pool.txFeed.Subscribe(events)
	defer sub.Unsubscribe()

	// Create a number of test accounts and fund them
	keys := make([]*ecdsa.PrivateKey, 4)
	for i := 0; i < len(keys); i++ {
		keys[i], _ = crypto.GenerateKey()
		testAddBalance(pool, crypto.PubkeyToAddress(keys[i].PublicKey), big.NewInt(1000000))
	}
	// Generate and queue a batch of transactions, both pending and queued
	txs := types.Transactions{}

	txs = append(txs, pricedTransaction(0, 100000, big.NewInt(2), keys[0]))
	txs = append(txs, pricedTransaction(1, 100000, big.NewInt(1), keys[0]))
	txs = append(txs, pricedTransaction(2, 100000, big.NewInt(2), keys[0]))

	txs = append(txs, dynamicFeeTx(0, 100000, big.NewInt(2), big.NewInt(1), keys[1]))
	txs = append(txs, dynamicFeeTx(1, 100000, big.NewInt(3), big.NewInt(2), keys[1]))
	txs = append(txs, dynamicFeeTx(2, 100000, big.NewInt(3), big.NewInt(2), keys[1]))

	txs = append(txs, dynamicFeeTx(1, 100000, big.NewInt(2), big.NewInt(2), keys[2]))
	txs = append(txs, dynamicFeeTx(2, 100000, big.NewInt(1), big.NewInt(1), keys[2]))
	txs = append(txs, dynamicFeeTx(3, 100000, big.NewInt(2), big.NewInt(2), keys[2]))

	ltx := dynamicFeeTx(0, 100000, big.NewInt(2), big.NewInt(1), keys[3])

	// Import the batch and that both pending and queued transactions match up
	pool.AddRemotesSync(txs)
	pool.AddLocal(ltx)

	pending, queued := pool.Stats()
	if pending != 7 {
		t.Fatalf("pending transactions mismatched: have %d, want %d", pending, 7)
	}
	if queued != 3 {
		t.Fatalf("queued transactions mismatched: have %d, want %d", queued, 3)
	}
	if err := validateEvents(events, 7); err != nil {
		t.Fatalf("original event firing failed: %v", err)
	}
	if err := validatePoolInternals(pool); err != nil {
		t.Fatalf("pool internal state corrupted: %v", err)
	}
	// Reprice the pool and check that underpriced transactions get dropped
	pool.SetGasPrice(big.NewInt(2))

	pending, queued = pool.Stats()
	if pending != 2 {
		t.Fatalf("pending transactions mismatched: have %d, want %d", pending, 2)
	}
	if queued != 5 {
		t.Fatalf("queued transactions mismatched: have %d, want %d", queued, 5)
	}
	if err := validateEvents(events, 0); err != nil {
		t.Fatalf("reprice event firing failed: %v", err)
	}
	if err := validatePoolInternals(pool); err != nil {
		t.Fatalf("pool internal state corrupted: %v", err)
	}
	// Check that we can't add the old transactions back
	tx := pricedTransaction(1, 100000, big.NewInt(1), keys[0])
	if err := pool.AddRemote(tx); err != ErrUnderpriced {
		t.Fatalf("adding underpriced pending transaction error mismatch: have %v, want %v", err, ErrUnderpriced)
	}
	tx = dynamicFeeTx(0, 100000, big.NewInt(2), big.NewInt(1), keys[1])
	if err := pool.AddRemote(tx); err != ErrUnderpriced {
		t.Fatalf("adding underpriced pending transaction error mismatch: have %v, want %v", err, ErrUnderpriced)
	}
	tx = dynamicFeeTx(2, 100000, big.NewInt(1), big.NewInt(1), keys[2])
	if err := pool.AddRemote(tx); err != ErrUnderpriced {
		t.Fatalf("adding underpriced queued transaction error mismatch: have %v, want %v", err, ErrUnderpriced)
	}
	if err := validateEvents(events, 0); err != nil {
		t.Fatalf("post-reprice event firing failed: %v", err)
	}
	if err := validatePoolInternals(pool); err != nil {
		t.Fatalf("pool internal state corrupted: %v", err)
	}
	// However we can add local underpriced transactions
	tx = dynamicFeeTx(1, 100000, big.NewInt(1), big.NewInt(1), keys[3])
	if err := pool.AddLocal(tx); err != nil {
		t.Fatalf("failed to add underpriced local transaction: %v", err)
	}
	if pending, _ = pool.Stats(); pending != 3 {
		t.Fatalf("pending transactions mismatched: have %d, want %d", pending, 3)
	}
	if err := validateEvents(events, 1); err != nil {
		t.Fatalf("post-reprice local event firing failed: %v", err)
	}
	if err := validatePoolInternals(pool); err != nil {
		t.Fatalf("pool internal state corrupted: %v", err)
	}
	// And we can fill gaps with properly priced transactions
	tx = pricedTransaction(1, 100000, big.NewInt(2), keys[0])
	if err := pool.AddRemote(tx); err != nil {
		t.Fatalf("failed to add pending transaction: %v", err)
	}
	tx = dynamicFeeTx(0, 100000, big.NewInt(3), big.NewInt(2), keys[1])
	if err := pool.AddRemote(tx); err != nil {
		t.Fatalf("failed to add pending transaction: %v", err)
	}
	tx = dynamicFeeTx(2, 100000, big.NewInt(2), big.NewInt(2), keys[2])
	if err := pool.AddRemote(tx); err != nil {
		t.Fatalf("failed to add queued transaction: %v", err)
	}
	if err := validateEvents(events, 5); err != nil {
		t.Fatalf("post-reprice event firing failed: %v", err)
	}
	if err := validatePoolInternals(pool); err != nil {
		t.Fatalf("pool internal state corrupted: %v", err)
	}
}

// Tests that setting the transaction pool gas price to a higher value does not
// remove local transactions (legacy & dynamic fee).
func TestRepricingKeepsLocals(t *testing.T) {
	t.Parallel()

	// Create the pool to test the pricing enforcement with
	statedb, _ := state.New(types.EmptyRootHash, state.NewDatabase(rawdb.NewMemoryDatabase()), nil)
	blockchain := newTestBlockChain(1000000, statedb, new(event.Feed))

	pool := NewTxPool(testTxPoolConfig, eip1559Config, blockchain)
	defer pool.Stop()

	// Create a number of test accounts and fund them
	keys := make([]*ecdsa.PrivateKey, 3)
	for i := 0; i < len(keys); i++ {
		keys[i], _ = crypto.GenerateKey()
		testAddBalance(pool, crypto.PubkeyToAddress(keys[i].PublicKey), big.NewInt(100000*1000000))
	}
	// Create transaction (both pending and queued) with a linearly growing gasprice
	for i := uint64(0); i < 500; i++ {
		// Add pending transaction.
		pendingTx := pricedTransaction(i, 100000, big.NewInt(int64(i)), keys[2])
		if err := pool.AddLocal(pendingTx); err != nil {
			t.Fatal(err)
		}
		// Add queued transaction.
		queuedTx := pricedTransaction(i+501, 100000, big.NewInt(int64(i)), keys[2])
		if err := pool.AddLocal(queuedTx); err != nil {
			t.Fatal(err)
		}

		// Add pending dynamic fee transaction.
		pendingTx = dynamicFeeTx(i, 100000, big.NewInt(int64(i)+1), big.NewInt(int64(i)), keys[1])
		if err := pool.AddLocal(pendingTx); err != nil {
			t.Fatal(err)
		}
		// Add queued dynamic fee transaction.
		queuedTx = dynamicFeeTx(i+501, 100000, big.NewInt(int64(i)+1), big.NewInt(int64(i)), keys[1])
		if err := pool.AddLocal(queuedTx); err != nil {
			t.Fatal(err)
		}
	}
	pending, queued := pool.Stats()
	expPending, expQueued := 1000, 1000
	validate := func() {
		pending, queued = pool.Stats()
		if pending != expPending {
			t.Fatalf("pending transactions mismatched: have %d, want %d", pending, expPending)
		}
		if queued != expQueued {
			t.Fatalf("queued transactions mismatched: have %d, want %d", queued, expQueued)
		}

		if err := validatePoolInternals(pool); err != nil {
			t.Fatalf("pool internal state corrupted: %v", err)
		}
	}
	validate()

	// Reprice the pool and check that nothing is dropped
	pool.SetGasPrice(big.NewInt(2))
	validate()

	pool.SetGasPrice(big.NewInt(2))
	pool.SetGasPrice(big.NewInt(4))
	pool.SetGasPrice(big.NewInt(8))
	pool.SetGasPrice(big.NewInt(100))
	validate()
}

// Tests that when the pool reaches its global transaction limit, underpriced
// transactions are gradually shifted out for more expensive ones and any gapped
// pending transactions are moved into the queue.
//
// Note, local transactions are never allowed to be dropped.
func TestUnderpricing(t *testing.T) {
	t.Parallel()

	// Create the pool to test the pricing enforcement with
	statedb, _ := state.New(types.EmptyRootHash, state.NewDatabase(rawdb.NewMemoryDatabase()), nil)
	blockchain := newTestBlockChain(1000000, statedb, new(event.Feed))

	config := testTxPoolConfig
	config.GlobalSlots = 2
	config.GlobalQueue = 2

	pool := NewTxPool(config, params.TestChainConfig, blockchain)
	defer pool.Stop()

	// Keep track of transaction events to ensure all executables get announced
	events := make(chan core.NewTxsEvent, 32)
	sub := pool.txFeed.Subscribe(events)
	defer sub.Unsubscribe()

	// Create a number of test accounts and fund them
	keys := make([]*ecdsa.PrivateKey, 5)
	for i := 0; i < len(keys); i++ {
		keys[i], _ = crypto.GenerateKey()
		testAddBalance(pool, crypto.PubkeyToAddress(keys[i].PublicKey), big.NewInt(1000000))
	}
	// Generate and queue a batch of transactions, both pending and queued
	txs := types.Transactions{}

	txs = append(txs, pricedTransaction(0, 100000, big.NewInt(1), keys[0]))
	txs = append(txs, pricedTransaction(1, 100000, big.NewInt(2), keys[0]))

	txs = append(txs, pricedTransaction(1, 100000, big.NewInt(1), keys[1]))

	ltx := pricedTransaction(0, 100000, big.NewInt(1), keys[2])

	// Import the batch and that both pending and queued transactions match up
	pool.AddRemotes(txs)
	pool.AddLocal(ltx)

	pending, queued := pool.Stats()
	if pending != 3 {
		t.Fatalf("pending transactions mismatched: have %d, want %d", pending, 3)
	}
	if queued != 1 {
		t.Fatalf("queued transactions mismatched: have %d, want %d", queued, 1)
	}
	if err := validateEvents(events, 3); err != nil {
		t.Fatalf("original event firing failed: %v", err)
	}
	if err := validatePoolInternals(pool); err != nil {
		t.Fatalf("pool internal state corrupted: %v", err)
	}
	// Ensure that adding an underpriced transaction on block limit fails
	if err := pool.AddRemote(pricedTransaction(0, 100000, big.NewInt(1), keys[1])); err != ErrUnderpriced {
		t.Fatalf("adding underpriced pending transaction error mismatch: have %v, want %v", err, ErrUnderpriced)
	}
	// Replace a future transaction with a future transaction
	if err := pool.AddRemote(pricedTransaction(1, 100000, big.NewInt(2), keys[1])); err != nil { // +K1:1 => -K1:1 => Pend K0:0, K0:1, K2:0; Que K1:1
		t.Fatalf("failed to add well priced transaction: %v", err)
	}
	// Ensure that adding high priced transactions drops cheap ones, but not own
	if err := pool.AddRemote(pricedTransaction(0, 100000, big.NewInt(3), keys[1])); err != nil { // +K1:0 => -K1:1 => Pend K0:0, K0:1, K1:0, K2:0; Que -
		t.Fatalf("failed to add well priced transaction: %v", err)
	}
	if err := pool.AddRemote(pricedTransaction(2, 100000, big.NewInt(4), keys[1])); err != nil { // +K1:2 => -K0:0 => Pend K1:0, K2:0; Que K0:1 K1:2
		t.Fatalf("failed to add well priced transaction: %v", err)
	}
	if err := pool.AddRemote(pricedTransaction(3, 100000, big.NewInt(5), keys[1])); err != nil { // +K1:3 => -K0:1 => Pend K1:0, K2:0; Que K1:2 K1:3
		t.Fatalf("failed to add well priced transaction: %v", err)
	}
	// Ensure that replacing a pending transaction with a future transaction fails
	if err := pool.AddRemote(pricedTransaction(5, 100000, big.NewInt(6), keys[1])); err != ErrFutureReplacePending {
		t.Fatalf("adding future replace transaction error mismatch: have %v, want %v", err, ErrFutureReplacePending)
	}
	pending, queued = pool.Stats()
	if pending != 2 {
		t.Fatalf("pending transactions mismatched: have %d, want %d", pending, 2)
	}
	if queued != 2 {
		t.Fatalf("queued transactions mismatched: have %d, want %d", queued, 2)
	}
	if err := validateEvents(events, 2); err != nil {
		t.Fatalf("additional event firing failed: %v", err)
	}
	if err := validatePoolInternals(pool); err != nil {
		t.Fatalf("pool internal state corrupted: %v", err)
	}
	// Ensure that adding local transactions can push out even higher priced ones
	ltx = pricedTransaction(1, 100000, big.NewInt(0), keys[2])
	if err := pool.AddLocal(ltx); err != nil {
		t.Fatalf("failed to append underpriced local transaction: %v", err)
	}
	ltx = pricedTransaction(0, 100000, big.NewInt(0), keys[3])
	if err := pool.AddLocal(ltx); err != nil {
		t.Fatalf("failed to add new underpriced local transaction: %v", err)
	}
	pending, queued = pool.Stats()
	if pending != 3 {
		t.Fatalf("pending transactions mismatched: have %d, want %d", pending, 3)
	}
	if queued != 1 {
		t.Fatalf("queued transactions mismatched: have %d, want %d", queued, 1)
	}
	if err := validateEvents(events, 2); err != nil {
		t.Fatalf("local event firing failed: %v", err)
	}
	if err := validatePoolInternals(pool); err != nil {
		t.Fatalf("pool internal state corrupted: %v", err)
	}
}

// Tests that more expensive transactions push out cheap ones from the pool, but
// without producing instability by creating gaps that start jumping transactions
// back and forth between queued/pending.
func TestStableUnderpricing(t *testing.T) {
	t.Parallel()

	// Create the pool to test the pricing enforcement with
	statedb, _ := state.New(types.EmptyRootHash, state.NewDatabase(rawdb.NewMemoryDatabase()), nil)
	blockchain := newTestBlockChain(1000000, statedb, new(event.Feed))

	config := testTxPoolConfig
	config.GlobalSlots = 128
	config.GlobalQueue = 0

	pool := NewTxPool(config, params.TestChainConfig, blockchain)
	defer pool.Stop()

	// Keep track of transaction events to ensure all executables get announced
	events := make(chan core.NewTxsEvent, 32)
	sub := pool.txFeed.Subscribe(events)
	defer sub.Unsubscribe()

	// Create a number of test accounts and fund them
	keys := make([]*ecdsa.PrivateKey, 2)
	for i := 0; i < len(keys); i++ {
		keys[i], _ = crypto.GenerateKey()
		testAddBalance(pool, crypto.PubkeyToAddress(keys[i].PublicKey), big.NewInt(1000000))
	}
	// Fill up the entire queue with the same transaction price points
	txs := types.Transactions{}
	for i := uint64(0); i < config.GlobalSlots; i++ {
		txs = append(txs, pricedTransaction(i, 100000, big.NewInt(1), keys[0]))
	}
	pool.AddRemotesSync(txs)

	pending, queued := pool.Stats()
	if pending != int(config.GlobalSlots) {
		t.Fatalf("pending transactions mismatched: have %d, want %d", pending, config.GlobalSlots)
	}
	if queued != 0 {
		t.Fatalf("queued transactions mismatched: have %d, want %d", queued, 0)
	}
	if err := validateEvents(events, int(config.GlobalSlots)); err != nil {
		t.Fatalf("original event firing failed: %v", err)
	}
	if err := validatePoolInternals(pool); err != nil {
		t.Fatalf("pool internal state corrupted: %v", err)
	}
	// Ensure that adding high priced transactions drops a cheap, but doesn't produce a gap
	if err := pool.addRemoteSync(pricedTransaction(0, 100000, big.NewInt(3), keys[1])); err != nil {
		t.Fatalf("failed to add well priced transaction: %v", err)
	}
	pending, queued = pool.Stats()
	if pending != int(config.GlobalSlots) {
		t.Fatalf("pending transactions mismatched: have %d, want %d", pending, config.GlobalSlots)
	}
	if queued != 0 {
		t.Fatalf("queued transactions mismatched: have %d, want %d", queued, 0)
	}
	if err := validateEvents(events, 1); err != nil {
		t.Fatalf("additional event firing failed: %v", err)
	}
	if err := validatePoolInternals(pool); err != nil {
		t.Fatalf("pool internal state corrupted: %v", err)
	}
}

// Tests that when the pool reaches its global transaction limit, underpriced
// transactions (legacy & dynamic fee) are gradually shifted out for more
// expensive ones and any gapped pending transactions are moved into the queue.
//
// Note, local transactions are never allowed to be dropped.
func TestUnderpricingDynamicFee(t *testing.T) {
	t.Parallel()

	pool, _ := setupPoolWithConfig(eip1559Config)
	defer pool.Stop()

	pool.config.GlobalSlots = 2
	pool.config.GlobalQueue = 2

	// Keep track of transaction events to ensure all executables get announced
	events := make(chan core.NewTxsEvent, 32)
	sub := pool.txFeed.Subscribe(events)
	defer sub.Unsubscribe()

	// Create a number of test accounts and fund them
	keys := make([]*ecdsa.PrivateKey, 4)
	for i := 0; i < len(keys); i++ {
		keys[i], _ = crypto.GenerateKey()
		testAddBalance(pool, crypto.PubkeyToAddress(keys[i].PublicKey), big.NewInt(1000000))
	}

	// Generate and queue a batch of transactions, both pending and queued
	txs := types.Transactions{}

	txs = append(txs, dynamicFeeTx(0, 100000, big.NewInt(3), big.NewInt(2), keys[0]))
	txs = append(txs, pricedTransaction(1, 100000, big.NewInt(2), keys[0]))
	txs = append(txs, dynamicFeeTx(1, 100000, big.NewInt(2), big.NewInt(1), keys[1]))

	ltx := dynamicFeeTx(0, 100000, big.NewInt(2), big.NewInt(1), keys[2])

	// Import the batch and that both pending and queued transactions match up
	pool.AddRemotes(txs) // Pend K0:0, K0:1; Que K1:1
	pool.AddLocal(ltx)   // +K2:0 => Pend K0:0, K0:1, K2:0; Que K1:1

	pending, queued := pool.Stats()
	if pending != 3 {
		t.Fatalf("pending transactions mismatched: have %d, want %d", pending, 3)
	}
	if queued != 1 {
		t.Fatalf("queued transactions mismatched: have %d, want %d", queued, 1)
	}
	if err := validateEvents(events, 3); err != nil {
		t.Fatalf("original event firing failed: %v", err)
	}
	if err := validatePoolInternals(pool); err != nil {
		t.Fatalf("pool internal state corrupted: %v", err)
	}

	// Ensure that adding an underpriced transaction fails
	tx := dynamicFeeTx(0, 100000, big.NewInt(2), big.NewInt(1), keys[1])
	if err := pool.AddRemote(tx); err != ErrUnderpriced { // Pend K0:0, K0:1, K2:0; Que K1:1
		t.Fatalf("adding underpriced pending transaction error mismatch: have %v, want %v", err, ErrUnderpriced)
	}

	// Ensure that adding high priced transactions drops cheap ones, but not own
	tx = pricedTransaction(0, 100000, big.NewInt(2), keys[1])
	if err := pool.AddRemote(tx); err != nil { // +K1:0, -K1:1 => Pend K0:0, K0:1, K1:0, K2:0; Que -
		t.Fatalf("failed to add well priced transaction: %v", err)
	}

	tx = pricedTransaction(1, 100000, big.NewInt(3), keys[1])
	if err := pool.AddRemote(tx); err != nil { // +K1:2, -K0:1 => Pend K0:0 K1:0, K2:0; Que K1:2
		t.Fatalf("failed to add well priced transaction: %v", err)
	}
	tx = dynamicFeeTx(2, 100000, big.NewInt(4), big.NewInt(1), keys[1])
	if err := pool.AddRemote(tx); err != nil { // +K1:3, -K1:0 => Pend K0:0 K2:0; Que K1:2 K1:3
		t.Fatalf("failed to add well priced transaction: %v", err)
	}
	pending, queued = pool.Stats()
	if pending != 2 {
		t.Fatalf("pending transactions mismatched: have %d, want %d", pending, 2)
	}
	if queued != 2 {
		t.Fatalf("queued transactions mismatched: have %d, want %d", queued, 2)
	}
	if err := validateEvents(events, 2); err != nil {
		t.Fatalf("additional event firing failed: %v", err)
	}
	if err := validatePoolInternals(pool); err != nil {
		t.Fatalf("pool internal state corrupted: %v", err)
	}
	// Ensure that adding local transactions can push out even higher priced ones
	ltx = dynamicFeeTx(1, 100000, big.NewInt(0), big.NewInt(0), keys[2])
	if err := pool.AddLocal(ltx); err != nil {
		t.Fatalf("failed to append underpriced local transaction: %v", err)
	}
	ltx = dynamicFeeTx(0, 100000, big.NewInt(0), big.NewInt(0), keys[3])
	if err := pool.AddLocal(ltx); err != nil {
		t.Fatalf("failed to add new underpriced local transaction: %v", err)
	}
	pending, queued = pool.Stats()
	if pending != 3 {
		t.Fatalf("pending transactions mismatched: have %d, want %d", pending, 3)
	}
	if queued != 1 {
		t.Fatalf("queued transactions mismatched: have %d, want %d", queued, 1)
	}
	if err := validateEvents(events, 2); err != nil {
		t.Fatalf("local event firing failed: %v", err)
	}
	if err := validatePoolInternals(pool); err != nil {
		t.Fatalf("pool internal state corrupted: %v", err)
	}
}

// Tests whether highest fee cap transaction is retained after a batch of high effective
// tip transactions are added and vice versa
func TestDualHeapEviction(t *testing.T) {
	t.Parallel()

	pool, _ := setupPoolWithConfig(eip1559Config)
	defer pool.Stop()

	pool.config.GlobalSlots = 10
	pool.config.GlobalQueue = 10

	var (
		highTip, highCap *types.Transaction
		baseFee          int
	)

	check := func(tx *types.Transaction, name string) {
		if pool.all.GetRemote(tx.Hash()) == nil {
			t.Fatalf("highest %s transaction evicted from the pool", name)
		}
	}

	add := func(urgent bool) {
		for i := 0; i < 20; i++ {
			var tx *types.Transaction
			// Create a test accounts and fund it
			key, _ := crypto.GenerateKey()
			testAddBalance(pool, crypto.PubkeyToAddress(key.PublicKey), big.NewInt(1000000000000))
			if urgent {
				tx = dynamicFeeTx(0, 100000, big.NewInt(int64(baseFee+1+i)), big.NewInt(int64(1+i)), key)
				highTip = tx
			} else {
				tx = dynamicFeeTx(0, 100000, big.NewInt(int64(baseFee+200+i)), big.NewInt(1), key)
				highCap = tx
			}
			pool.AddRemotesSync([]*types.Transaction{tx})
		}
		pending, queued := pool.Stats()
		if pending+queued != 20 {
			t.Fatalf("transaction count mismatch: have %d, want %d", pending+queued, 10)
		}
	}

	add(false)
	for baseFee = 0; baseFee <= 1000; baseFee += 100 {
		pool.priced.SetBaseFee(big.NewInt(int64(baseFee)))
		add(true)
		check(highCap, "fee cap")
		add(false)
		check(highTip, "effective tip")
	}

	if err := validatePoolInternals(pool); err != nil {
		t.Fatalf("pool internal state corrupted: %v", err)
	}
}

// Tests that the pool rejects duplicate transactions.
func TestDeduplication(t *testing.T) {
	t.Parallel()

	// Create the pool to test the pricing enforcement with
	statedb, _ := state.New(types.EmptyRootHash, state.NewDatabase(rawdb.NewMemoryDatabase()), nil)
	blockchain := newTestBlockChain(1000000, statedb, new(event.Feed))

	pool := NewTxPool(testTxPoolConfig, params.TestChainConfig, blockchain)
	defer pool.Stop()

	// Create a test account to add transactions with
	key, _ := crypto.GenerateKey()
	testAddBalance(pool, crypto.PubkeyToAddress(key.PublicKey), big.NewInt(1000000000))

	// Create a batch of transactions and add a few of them
	txs := make([]*types.Transaction, 16)
	for i := 0; i < len(txs); i++ {
		txs[i] = pricedTransaction(uint64(i), 100000, big.NewInt(1), key)
	}
	var firsts []*types.Transaction
	for i := 0; i < len(txs); i += 2 {
		firsts = append(firsts, txs[i])
	}
	errs := pool.AddRemotesSync(firsts)
	if len(errs) != len(firsts) {
		t.Fatalf("first add mismatching result count: have %d, want %d", len(errs), len(firsts))
	}
	for i, err := range errs {
		if err != nil {
			t.Errorf("add %d failed: %v", i, err)
		}
	}
	pending, queued := pool.Stats()
	if pending != 1 {
		t.Fatalf("pending transactions mismatched: have %d, want %d", pending, 1)
	}
	if queued != len(txs)/2-1 {
		t.Fatalf("queued transactions mismatched: have %d, want %d", queued, len(txs)/2-1)
	}
	// Try to add all of them now and ensure previous ones error out as knowns
	errs = pool.AddRemotesSync(txs)
	if len(errs) != len(txs) {
		t.Fatalf("all add mismatching result count: have %d, want %d", len(errs), len(txs))
	}
	for i, err := range errs {
		if i%2 == 0 && err == nil {
			t.Errorf("add %d succeeded, should have failed as known", i)
		}
		if i%2 == 1 && err != nil {
			t.Errorf("add %d failed: %v", i, err)
		}
	}
	pending, queued = pool.Stats()
	if pending != len(txs) {
		t.Fatalf("pending transactions mismatched: have %d, want %d", pending, len(txs))
	}
	if queued != 0 {
		t.Fatalf("queued transactions mismatched: have %d, want %d", queued, 0)
	}
	if err := validatePoolInternals(pool); err != nil {
		t.Fatalf("pool internal state corrupted: %v", err)
	}
}

// Tests that the pool rejects replacement transactions that don't meet the minimum
// price bump required.
func TestReplacement(t *testing.T) {
	t.Parallel()

	// Create the pool to test the pricing enforcement with
	statedb, _ := state.New(types.EmptyRootHash, state.NewDatabase(rawdb.NewMemoryDatabase()), nil)
	blockchain := newTestBlockChain(1000000, statedb, new(event.Feed))

	pool := NewTxPool(testTxPoolConfig, params.TestChainConfig, blockchain)
	defer pool.Stop()

	// Keep track of transaction events to ensure all executables get announced
	events := make(chan core.NewTxsEvent, 32)
	sub := pool.txFeed.Subscribe(events)
	defer sub.Unsubscribe()

	// Create a test account to add transactions with
	key, _ := crypto.GenerateKey()
	testAddBalance(pool, crypto.PubkeyToAddress(key.PublicKey), big.NewInt(1000000000))

	// Add pending transactions, ensuring the minimum price bump is enforced for replacement (for ultra low prices too)
	price := int64(100)
	threshold := (price * (100 + int64(testTxPoolConfig.PriceBump))) / 100

	if err := pool.addRemoteSync(pricedTransaction(0, 100000, big.NewInt(1), key)); err != nil {
		t.Fatalf("failed to add original cheap pending transaction: %v", err)
	}
	if err := pool.AddRemote(pricedTransaction(0, 100001, big.NewInt(1), key)); err != ErrReplaceUnderpriced {
		t.Fatalf("original cheap pending transaction replacement error mismatch: have %v, want %v", err, ErrReplaceUnderpriced)
	}
	if err := pool.AddRemote(pricedTransaction(0, 100000, big.NewInt(2), key)); err != nil {
		t.Fatalf("failed to replace original cheap pending transaction: %v", err)
	}
	if err := validateEvents(events, 2); err != nil {
		t.Fatalf("cheap replacement event firing failed: %v", err)
	}

	if err := pool.addRemoteSync(pricedTransaction(0, 100000, big.NewInt(price), key)); err != nil {
		t.Fatalf("failed to add original proper pending transaction: %v", err)
	}
	if err := pool.AddRemote(pricedTransaction(0, 100001, big.NewInt(threshold-1), key)); err != ErrReplaceUnderpriced {
		t.Fatalf("original proper pending transaction replacement error mismatch: have %v, want %v", err, ErrReplaceUnderpriced)
	}
	if err := pool.AddRemote(pricedTransaction(0, 100000, big.NewInt(threshold), key)); err != nil {
		t.Fatalf("failed to replace original proper pending transaction: %v", err)
	}
	if err := validateEvents(events, 2); err != nil {
		t.Fatalf("proper replacement event firing failed: %v", err)
	}

	// Add queued transactions, ensuring the minimum price bump is enforced for replacement (for ultra low prices too)
	if err := pool.AddRemote(pricedTransaction(2, 100000, big.NewInt(1), key)); err != nil {
		t.Fatalf("failed to add original cheap queued transaction: %v", err)
	}
	if err := pool.AddRemote(pricedTransaction(2, 100001, big.NewInt(1), key)); err != ErrReplaceUnderpriced {
		t.Fatalf("original cheap queued transaction replacement error mismatch: have %v, want %v", err, ErrReplaceUnderpriced)
	}
	if err := pool.AddRemote(pricedTransaction(2, 100000, big.NewInt(2), key)); err != nil {
		t.Fatalf("failed to replace original cheap queued transaction: %v", err)
	}

	if err := pool.AddRemote(pricedTransaction(2, 100000, big.NewInt(price), key)); err != nil {
		t.Fatalf("failed to add original proper queued transaction: %v", err)
	}
	if err := pool.AddRemote(pricedTransaction(2, 100001, big.NewInt(threshold-1), key)); err != ErrReplaceUnderpriced {
		t.Fatalf("original proper queued transaction replacement error mismatch: have %v, want %v", err, ErrReplaceUnderpriced)
	}
	if err := pool.AddRemote(pricedTransaction(2, 100000, big.NewInt(threshold), key)); err != nil {
		t.Fatalf("failed to replace original proper queued transaction: %v", err)
	}

	if err := validateEvents(events, 0); err != nil {
		t.Fatalf("queued replacement event firing failed: %v", err)
	}
	if err := validatePoolInternals(pool); err != nil {
		t.Fatalf("pool internal state corrupted: %v", err)
	}
}

// Tests that the pool rejects replacement dynamic fee transactions that don't
// meet the minimum price bump required.
func TestReplacementDynamicFee(t *testing.T) {
	t.Parallel()

	// Create the pool to test the pricing enforcement with
	pool, key := setupPoolWithConfig(eip1559Config)
	defer pool.Stop()
	testAddBalance(pool, crypto.PubkeyToAddress(key.PublicKey), big.NewInt(1000000000))

	// Keep track of transaction events to ensure all executables get announced
	events := make(chan core.NewTxsEvent, 32)
	sub := pool.txFeed.Subscribe(events)
	defer sub.Unsubscribe()

	// Add pending transactions, ensuring the minimum price bump is enforced for replacement (for ultra low prices too)
	gasFeeCap := int64(100)
	feeCapThreshold := (gasFeeCap * (100 + int64(testTxPoolConfig.PriceBump))) / 100
	gasTipCap := int64(60)
	tipThreshold := (gasTipCap * (100 + int64(testTxPoolConfig.PriceBump))) / 100

	// Run the following identical checks for both the pending and queue pools:
	//	1.  Send initial tx => accept
	//	2.  Don't bump tip or fee cap => discard
	//	3.  Bump both more than min => accept
	//	4.  Check events match expected (2 new executable txs during pending, 0 during queue)
	//	5.  Send new tx with larger tip and gasFeeCap => accept
	//	6.  Bump tip max allowed so it's still underpriced => discard
	//	7.  Bump fee cap max allowed so it's still underpriced => discard
	//	8.  Bump tip min for acceptance => discard
	//	9.  Bump feecap min for acceptance => discard
	//	10. Bump feecap and tip min for acceptance => accept
	//	11. Check events match expected (2 new executable txs during pending, 0 during queue)
	stages := []string{"pending", "queued"}
	for _, stage := range stages {
		// Since state is empty, 0 nonce txs are "executable" and can go
		// into pending immediately. 2 nonce txs are "gapped"
		nonce := uint64(0)
		if stage == "queued" {
			nonce = 2
		}

		// 1.  Send initial tx => accept
		tx := dynamicFeeTx(nonce, 100000, big.NewInt(2), big.NewInt(1), key)
		if err := pool.addRemoteSync(tx); err != nil {
			t.Fatalf("failed to add original cheap %s transaction: %v", stage, err)
		}
		// 2.  Don't bump tip or feecap => discard
		tx = dynamicFeeTx(nonce, 100001, big.NewInt(2), big.NewInt(1), key)
		if err := pool.AddRemote(tx); err != ErrReplaceUnderpriced {
			t.Fatalf("original cheap %s transaction replacement error mismatch: have %v, want %v", stage, err, ErrReplaceUnderpriced)
		}
		// 3.  Bump both more than min => accept
		tx = dynamicFeeTx(nonce, 100000, big.NewInt(3), big.NewInt(2), key)
		if err := pool.AddRemote(tx); err != nil {
			t.Fatalf("failed to replace original cheap %s transaction: %v", stage, err)
		}
		// 4.  Check events match expected (2 new executable txs during pending, 0 during queue)
		count := 2
		if stage == "queued" {
			count = 0
		}
		if err := validateEvents(events, count); err != nil {
			t.Fatalf("cheap %s replacement event firing failed: %v", stage, err)
		}
		// 5.  Send new tx with larger tip and feeCap => accept
		tx = dynamicFeeTx(nonce, 100000, big.NewInt(gasFeeCap), big.NewInt(gasTipCap), key)
		if err := pool.addRemoteSync(tx); err != nil {
			t.Fatalf("failed to add original proper %s transaction: %v", stage, err)
		}
		// 6.  Bump tip max allowed so it's still underpriced => discard
		tx = dynamicFeeTx(nonce, 100000, big.NewInt(gasFeeCap), big.NewInt(tipThreshold-1), key)
		if err := pool.AddRemote(tx); err != ErrReplaceUnderpriced {
			t.Fatalf("original proper %s transaction replacement error mismatch: have %v, want %v", stage, err, ErrReplaceUnderpriced)
		}
		// 7.  Bump fee cap max allowed so it's still underpriced => discard
		tx = dynamicFeeTx(nonce, 100000, big.NewInt(feeCapThreshold-1), big.NewInt(gasTipCap), key)
		if err := pool.AddRemote(tx); err != ErrReplaceUnderpriced {
			t.Fatalf("original proper %s transaction replacement error mismatch: have %v, want %v", stage, err, ErrReplaceUnderpriced)
		}
		// 8.  Bump tip min for acceptance => accept
		tx = dynamicFeeTx(nonce, 100000, big.NewInt(gasFeeCap), big.NewInt(tipThreshold), key)
		if err := pool.AddRemote(tx); err != ErrReplaceUnderpriced {
			t.Fatalf("original proper %s transaction replacement error mismatch: have %v, want %v", stage, err, ErrReplaceUnderpriced)
		}
		// 9.  Bump fee cap min for acceptance => accept
		tx = dynamicFeeTx(nonce, 100000, big.NewInt(feeCapThreshold), big.NewInt(gasTipCap), key)
		if err := pool.AddRemote(tx); err != ErrReplaceUnderpriced {
			t.Fatalf("original proper %s transaction replacement error mismatch: have %v, want %v", stage, err, ErrReplaceUnderpriced)
		}
		// 10. Check events match expected (3 new executable txs during pending, 0 during queue)
		tx = dynamicFeeTx(nonce, 100000, big.NewInt(feeCapThreshold), big.NewInt(tipThreshold), key)
		if err := pool.AddRemote(tx); err != nil {
			t.Fatalf("failed to replace original cheap %s transaction: %v", stage, err)
		}
		// 11. Check events match expected (3 new executable txs during pending, 0 during queue)
		count = 2
		if stage == "queued" {
			count = 0
		}
		if err := validateEvents(events, count); err != nil {
			t.Fatalf("replacement %s event firing failed: %v", stage, err)
		}
	}

	if err := validatePoolInternals(pool); err != nil {
		t.Fatalf("pool internal state corrupted: %v", err)
	}
}

// Tests that local transactions are journaled to disk, but remote transactions
// get discarded between restarts.
func TestJournaling(t *testing.T)         { testJournaling(t, false, false) }
func TestJournalingNoLocals(t *testing.T) { testJournaling(t, true, false) }
<<<<<<< HEAD

func TestJournalingRemotes(t *testing.T)         { testJournaling(t, false, true) }
func TestJournalingRemotesNoLocals(t *testing.T) { testJournaling(t, true, true) }

=======

func TestJournalingRemotes(t *testing.T)         { testJournaling(t, false, true) }
func TestJournalingRemotesNoLocals(t *testing.T) { testJournaling(t, true, true) }

>>>>>>> 3cea832f
func testJournaling(t *testing.T, nolocals bool, journalRemotes bool) {
	t.Parallel()

	// Create a temporary file for the journal
	file, err := os.CreateTemp("", "")
	if err != nil {
		t.Fatalf("failed to create temporary journal: %v", err)
	}
	journal := file.Name()
	defer os.Remove(journal)

	// Clean up the temporary file, we only need the path for now
	file.Close()
	os.Remove(journal)

	// Create the original pool to inject transaction into the journal
	statedb, _ := state.New(types.EmptyRootHash, state.NewDatabase(rawdb.NewMemoryDatabase()), nil)
	blockchain := newTestBlockChain(1000000, statedb, new(event.Feed))

	config := testTxPoolConfig
	config.NoLocals = nolocals
	config.JournalRemote = journalRemotes
	config.Journal = journal
	config.Rejournal = time.Second

	pool := NewTxPool(config, params.TestChainConfig, blockchain)

	// Create two test accounts to ensure remotes expire but locals do not
	local, _ := crypto.GenerateKey()
	remote, _ := crypto.GenerateKey()

	testAddBalance(pool, crypto.PubkeyToAddress(local.PublicKey), big.NewInt(1000000000))
	testAddBalance(pool, crypto.PubkeyToAddress(remote.PublicKey), big.NewInt(1000000000))

	// Add three local and a remote transactions and ensure they are queued up
	if err := pool.AddLocal(pricedTransaction(0, 100000, big.NewInt(1), local)); err != nil {
		t.Fatalf("failed to add local transaction: %v", err)
	}
	if err := pool.AddLocal(pricedTransaction(1, 100000, big.NewInt(1), local)); err != nil {
		t.Fatalf("failed to add local transaction: %v", err)
	}
	if err := pool.AddLocal(pricedTransaction(2, 100000, big.NewInt(1), local)); err != nil {
		t.Fatalf("failed to add local transaction: %v", err)
	}
	if err := pool.addRemoteSync(pricedTransaction(0, 100000, big.NewInt(1), remote)); err != nil {
		t.Fatalf("failed to add remote transaction: %v", err)
	}
	pending, queued := pool.Stats()
	if pending != 4 {
		t.Fatalf("pending transactions mismatched: have %d, want %d", pending, 4)
	}
	if queued != 0 {
		t.Fatalf("queued transactions mismatched: have %d, want %d", queued, 0)
	}
	if err := validatePoolInternals(pool); err != nil {
		t.Fatalf("pool internal state corrupted: %v", err)
	}
	// Terminate the old pool, bump the local nonce, create a new pool and ensure relevant transaction survive
	pool.Stop()
	statedb.SetNonce(crypto.PubkeyToAddress(local.PublicKey), 1)
	blockchain = newTestBlockChain(1000000, statedb, new(event.Feed))

	pool = NewTxPool(config, params.TestChainConfig, blockchain)

	pending, queued = pool.Stats()
	if queued != 0 {
		t.Fatalf("queued transactions mismatched: have %d, want %d", queued, 0)
	}
	if nolocals && !journalRemotes {
		if pending != 0 {
			t.Fatalf("pending transactions mismatched: have %d, want %d", pending, 0)
		}
	} else if journalRemotes {
		if pending != 3 {
			t.Fatalf("pending transactions mismatched: have %d, want %d", pending, 3)
		}
	} else {
		if pending != 2 {
			t.Fatalf("pending transactions mismatched: have %d, want %d", pending, 2)
		}
	}
	if err := validatePoolInternals(pool); err != nil {
		t.Fatalf("pool internal state corrupted: %v", err)
	}
	// Bump the nonce temporarily and ensure the newly invalidated transaction is removed
	statedb.SetNonce(crypto.PubkeyToAddress(local.PublicKey), 2)
	<-pool.requestReset(nil, nil)
	time.Sleep(2 * config.Rejournal)
	pool.Stop()

	statedb.SetNonce(crypto.PubkeyToAddress(local.PublicKey), 1)
	blockchain = newTestBlockChain(1000000, statedb, new(event.Feed))
	pool = NewTxPool(config, params.TestChainConfig, blockchain)

	pending, queued = pool.Stats()
	if journalRemotes {
		if pending != 1 { // Remove the 2 replaced local transactions, but preserve the remote
			t.Fatalf("pending transactions mismatched: have %d, want %d", pending, 1)
		}
	} else {
		if pending != 0 {
			t.Fatalf("pending transactions mismatched: have %d, want %d", pending, 0)
		}
	}
	if nolocals && !journalRemotes {
		if queued != 0 {
			t.Fatalf("queued transactions mismatched: have %d, want %d", queued, 0)
		}
	} else {
		if queued != 1 {
			t.Fatalf("queued transactions mismatched: have %d, want %d", queued, 1)
		}
	}
	if err := validatePoolInternals(pool); err != nil {
		t.Fatalf("pool internal state corrupted: %v", err)
	}
	pool.Stop()
}

// TestStatusCheck tests that the pool can correctly retrieve the
// pending status of individual transactions.
func TestStatusCheck(t *testing.T) {
	t.Parallel()

	// Create the pool to test the status retrievals with
	statedb, _ := state.New(types.EmptyRootHash, state.NewDatabase(rawdb.NewMemoryDatabase()), nil)
	blockchain := newTestBlockChain(1000000, statedb, new(event.Feed))

	pool := NewTxPool(testTxPoolConfig, params.TestChainConfig, blockchain)
	defer pool.Stop()

	// Create the test accounts to check various transaction statuses with
	keys := make([]*ecdsa.PrivateKey, 3)
	for i := 0; i < len(keys); i++ {
		keys[i], _ = crypto.GenerateKey()
		testAddBalance(pool, crypto.PubkeyToAddress(keys[i].PublicKey), big.NewInt(1000000))
	}
	// Generate and queue a batch of transactions, both pending and queued
	txs := types.Transactions{}

	txs = append(txs, pricedTransaction(0, 100000, big.NewInt(1), keys[0])) // Pending only
	txs = append(txs, pricedTransaction(0, 100000, big.NewInt(1), keys[1])) // Pending and queued
	txs = append(txs, pricedTransaction(2, 100000, big.NewInt(1), keys[1]))
	txs = append(txs, pricedTransaction(2, 100000, big.NewInt(1), keys[2])) // Queued only

	// Import the transaction and ensure they are correctly added
	pool.AddRemotesSync(txs)

	pending, queued := pool.Stats()
	if pending != 2 {
		t.Fatalf("pending transactions mismatched: have %d, want %d", pending, 2)
	}
	if queued != 2 {
		t.Fatalf("queued transactions mismatched: have %d, want %d", queued, 2)
	}
	if err := validatePoolInternals(pool); err != nil {
		t.Fatalf("pool internal state corrupted: %v", err)
	}
	// Retrieve the status of each transaction and validate them
	hashes := make([]common.Hash, len(txs))
	for i, tx := range txs {
		hashes[i] = tx.Hash()
	}
	hashes = append(hashes, common.Hash{})

	statuses := pool.Status(hashes)
	expect := []TxStatus{TxStatusPending, TxStatusPending, TxStatusQueued, TxStatusQueued, TxStatusUnknown}

	for i := 0; i < len(statuses); i++ {
		if statuses[i] != expect[i] {
			t.Errorf("transaction %d: status mismatch: have %v, want %v", i, statuses[i], expect[i])
		}
	}
}

// Test the transaction slots consumption is computed correctly
func TestSlotCount(t *testing.T) {
	t.Parallel()

	key, _ := crypto.GenerateKey()

	// Check that an empty transaction consumes a single slot
	smallTx := pricedDataTransaction(0, 0, big.NewInt(0), key, 0)
	if slots := numSlots(smallTx); slots != 1 {
		t.Fatalf("small transactions slot count mismatch: have %d want %d", slots, 1)
	}
	// Check that a large transaction consumes the correct number of slots
	bigTx := pricedDataTransaction(0, 0, big.NewInt(0), key, uint64(10*txSlotSize))
	if slots := numSlots(bigTx); slots != 11 {
		t.Fatalf("big transactions slot count mismatch: have %d want %d", slots, 11)
	}
}

// Benchmarks the speed of validating the contents of the pending queue of the
// transaction pool.
func BenchmarkPendingDemotion100(b *testing.B)   { benchmarkPendingDemotion(b, 100) }
func BenchmarkPendingDemotion1000(b *testing.B)  { benchmarkPendingDemotion(b, 1000) }
func BenchmarkPendingDemotion10000(b *testing.B) { benchmarkPendingDemotion(b, 10000) }

func benchmarkPendingDemotion(b *testing.B, size int) {
	// Add a batch of transactions to a pool one by one
	pool, key := setupPool()
	defer pool.Stop()

	account := crypto.PubkeyToAddress(key.PublicKey)
	testAddBalance(pool, account, big.NewInt(1000000))

	for i := 0; i < size; i++ {
		tx := transaction(uint64(i), 100000, key)
		pool.promoteTx(account, tx.Hash(), tx)
	}
	// Benchmark the speed of pool validation
	b.ResetTimer()
	for i := 0; i < b.N; i++ {
		pool.demoteUnexecutables()
	}
}

// Benchmarks the speed of scheduling the contents of the future queue of the
// transaction pool.
func BenchmarkFuturePromotion100(b *testing.B)   { benchmarkFuturePromotion(b, 100) }
func BenchmarkFuturePromotion1000(b *testing.B)  { benchmarkFuturePromotion(b, 1000) }
func BenchmarkFuturePromotion10000(b *testing.B) { benchmarkFuturePromotion(b, 10000) }

func benchmarkFuturePromotion(b *testing.B, size int) {
	// Add a batch of transactions to a pool one by one
	pool, key := setupPool()
	defer pool.Stop()

	account := crypto.PubkeyToAddress(key.PublicKey)
	testAddBalance(pool, account, big.NewInt(1000000))

	for i := 0; i < size; i++ {
		tx := transaction(uint64(1+i), 100000, key)
		pool.enqueueTx(tx.Hash(), tx, false, true)
	}
	// Benchmark the speed of pool validation
	b.ResetTimer()
	for i := 0; i < b.N; i++ {
		pool.promoteExecutables(nil)
	}
}

// Benchmarks the speed of batched transaction insertion.
func BenchmarkBatchInsert100(b *testing.B)   { benchmarkBatchInsert(b, 100, false) }
func BenchmarkBatchInsert1000(b *testing.B)  { benchmarkBatchInsert(b, 1000, false) }
func BenchmarkBatchInsert10000(b *testing.B) { benchmarkBatchInsert(b, 10000, false) }

func BenchmarkBatchLocalInsert100(b *testing.B)   { benchmarkBatchInsert(b, 100, true) }
func BenchmarkBatchLocalInsert1000(b *testing.B)  { benchmarkBatchInsert(b, 1000, true) }
func BenchmarkBatchLocalInsert10000(b *testing.B) { benchmarkBatchInsert(b, 10000, true) }

func benchmarkBatchInsert(b *testing.B, size int, local bool) {
	// Generate a batch of transactions to enqueue into the pool
	pool, key := setupPool()
	defer pool.Stop()

	account := crypto.PubkeyToAddress(key.PublicKey)
	testAddBalance(pool, account, big.NewInt(1000000000000000000))

	batches := make([]types.Transactions, b.N)
	for i := 0; i < b.N; i++ {
		batches[i] = make(types.Transactions, size)
		for j := 0; j < size; j++ {
			batches[i][j] = transaction(uint64(size*i+j), 100000, key)
		}
	}
	// Benchmark importing the transactions into the queue
	b.ResetTimer()
	for _, batch := range batches {
		if local {
			pool.AddLocals(batch)
		} else {
			pool.AddRemotes(batch)
		}
	}
}

func BenchmarkInsertRemoteWithAllLocals(b *testing.B) {
	// Allocate keys for testing
	key, _ := crypto.GenerateKey()
	account := crypto.PubkeyToAddress(key.PublicKey)

	remoteKey, _ := crypto.GenerateKey()
	remoteAddr := crypto.PubkeyToAddress(remoteKey.PublicKey)

	locals := make([]*types.Transaction, 4096+1024) // Occupy all slots
	for i := 0; i < len(locals); i++ {
		locals[i] = transaction(uint64(i), 100000, key)
	}
	remotes := make([]*types.Transaction, 1000)
	for i := 0; i < len(remotes); i++ {
		remotes[i] = pricedTransaction(uint64(i), 100000, big.NewInt(2), remoteKey) // Higher gasprice
	}
	// Benchmark importing the transactions into the queue
	b.ResetTimer()
	for i := 0; i < b.N; i++ {
		b.StopTimer()
		pool, _ := setupPool()
		testAddBalance(pool, account, big.NewInt(100000000))
		for _, local := range locals {
			pool.AddLocal(local)
		}
		b.StartTimer()
		// Assign a high enough balance for testing
		testAddBalance(pool, remoteAddr, big.NewInt(100000000))
		for i := 0; i < len(remotes); i++ {
			pool.AddRemotes([]*types.Transaction{remotes[i]})
		}
		pool.Stop()
	}
}

// Benchmarks the speed of batch transaction insertion in case of multiple accounts.
func BenchmarkMultiAccountBatchInsert(b *testing.B) {
	// Generate a batch of transactions to enqueue into the pool
	pool, _ := setupPool()
	defer pool.Stop()
	b.ReportAllocs()
	batches := make(types.Transactions, b.N)
	for i := 0; i < b.N; i++ {
		key, _ := crypto.GenerateKey()
		account := crypto.PubkeyToAddress(key.PublicKey)
		pool.currentState.AddBalance(account, big.NewInt(1000000))
		tx := transaction(uint64(0), 100000, key)
		batches[i] = tx
	}
	// Benchmark importing the transactions into the queue
	b.ResetTimer()
	for _, tx := range batches {
		pool.AddRemotesSync([]*types.Transaction{tx})
	}
}<|MERGE_RESOLUTION|>--- conflicted
+++ resolved
@@ -2257,17 +2257,10 @@
 // get discarded between restarts.
 func TestJournaling(t *testing.T)         { testJournaling(t, false, false) }
 func TestJournalingNoLocals(t *testing.T) { testJournaling(t, true, false) }
-<<<<<<< HEAD
 
 func TestJournalingRemotes(t *testing.T)         { testJournaling(t, false, true) }
 func TestJournalingRemotesNoLocals(t *testing.T) { testJournaling(t, true, true) }
 
-=======
-
-func TestJournalingRemotes(t *testing.T)         { testJournaling(t, false, true) }
-func TestJournalingRemotesNoLocals(t *testing.T) { testJournaling(t, true, true) }
-
->>>>>>> 3cea832f
 func testJournaling(t *testing.T, nolocals bool, journalRemotes bool) {
 	t.Parallel()
 
