// Copyright 2015 The go-ethereum Authors
// This file is part of the go-ethereum library.
//
// The go-ethereum library is free software: you can redistribute it and/or modify
// it under the terms of the GNU Lesser General Public License as published by
// the Free Software Foundation, either version 3 of the License, or
// (at your option) any later version.
//
// The go-ethereum library is distributed in the hope that it will be useful,
// but WITHOUT ANY WARRANTY; without even the implied warranty of
// MERCHANTABILITY or FITNESS FOR A PARTICULAR PURPOSE. See the
// GNU Lesser General Public License for more details.
//
// You should have received a copy of the GNU Lesser General Public License
// along with the go-ethereum library. If not, see <http://www.gnu.org/licenses/>.

package ethapi

import (
	"context"
	"encoding/hex"
	"errors"
	"fmt"
	"math/big"
	"strings"
	"time"

	"github.com/ethereum/go-ethereum"

	"github.com/davecgh/go-spew/spew"
	"github.com/tyler-smith/go-bip39"

	"github.com/ethereum/go-ethereum/accounts"
	"github.com/ethereum/go-ethereum/accounts/abi"
	"github.com/ethereum/go-ethereum/accounts/keystore"
	"github.com/ethereum/go-ethereum/accounts/scwallet"
	"github.com/ethereum/go-ethereum/common"
	"github.com/ethereum/go-ethereum/common/hexutil"
	"github.com/ethereum/go-ethereum/common/math"
	"github.com/ethereum/go-ethereum/consensus/ethash"
	"github.com/ethereum/go-ethereum/consensus/misc"
	"github.com/ethereum/go-ethereum/core"
	"github.com/ethereum/go-ethereum/core/state"
	"github.com/ethereum/go-ethereum/core/types"
	"github.com/ethereum/go-ethereum/core/vm"
	"github.com/ethereum/go-ethereum/crypto"
	"github.com/ethereum/go-ethereum/eth/tracers/logger"
	"github.com/ethereum/go-ethereum/log"
	"github.com/ethereum/go-ethereum/p2p"
	"github.com/ethereum/go-ethereum/params"
	"github.com/ethereum/go-ethereum/rlp"
	"github.com/ethereum/go-ethereum/rpc"
)

var (
	gasBuffer = uint64(120)
)

// EthereumAPI provides an API to access Ethereum related information.
type EthereumAPI struct {
	b Backend
}

// NewEthereumAPI creates a new Ethereum protocol API.
func NewEthereumAPI(b Backend) *EthereumAPI {
	return &EthereumAPI{b}
}

// GasPrice returns a suggestion for a gas price for legacy transactions.
func (s *EthereumAPI) GasPrice(ctx context.Context) (*hexutil.Big, error) {
	tipcap, err := s.b.SuggestGasTipCap(ctx)
	if err != nil {
		return nil, err
	}
	if head := s.b.CurrentHeader(); head.BaseFee != nil {
		tipcap.Add(tipcap, head.BaseFee)
	}
	return (*hexutil.Big)(tipcap), err
}

// MaxPriorityFeePerGas returns a suggestion for a gas tip cap for dynamic fee transactions.
func (s *EthereumAPI) MaxPriorityFeePerGas(ctx context.Context) (*hexutil.Big, error) {
	tipcap, err := s.b.SuggestGasTipCap(ctx)
	if err != nil {
		return nil, err
	}
	return (*hexutil.Big)(tipcap), err
}

type feeHistoryResult struct {
	OldestBlock  *hexutil.Big     `json:"oldestBlock"`
	Reward       [][]*hexutil.Big `json:"reward,omitempty"`
	BaseFee      []*hexutil.Big   `json:"baseFeePerGas,omitempty"`
	GasUsedRatio []float64        `json:"gasUsedRatio"`
}

// FeeHistory returns the fee market history.
func (s *EthereumAPI) FeeHistory(ctx context.Context, blockCount math.HexOrDecimal64, lastBlock rpc.BlockNumber, rewardPercentiles []float64) (*feeHistoryResult, error) {
	oldest, reward, baseFee, gasUsed, err := s.b.FeeHistory(ctx, int(blockCount), lastBlock, rewardPercentiles)
	if err != nil {
		return nil, err
	}
	results := &feeHistoryResult{
		OldestBlock:  (*hexutil.Big)(oldest),
		GasUsedRatio: gasUsed,
	}
	if reward != nil {
		results.Reward = make([][]*hexutil.Big, len(reward))
		for i, w := range reward {
			results.Reward[i] = make([]*hexutil.Big, len(w))
			for j, v := range w {
				results.Reward[i][j] = (*hexutil.Big)(v)
			}
		}
	}
	if baseFee != nil {
		results.BaseFee = make([]*hexutil.Big, len(baseFee))
		for i, v := range baseFee {
			results.BaseFee[i] = (*hexutil.Big)(v)
		}
	}
	return results, nil
}

// Syncing returns false in case the node is currently not syncing with the network. It can be up to date or has not
// yet received the latest block headers from its pears. In case it is synchronizing:
// - startingBlock: block number this node started to synchronise from
// - currentBlock:  block number this node is currently importing
// - highestBlock:  block number of the highest block header this node has received from peers
// - pulledStates:  number of state entries processed until now
// - knownStates:   number of known state entries that still need to be pulled
func (s *EthereumAPI) Syncing() (interface{}, error) {
	progress := s.b.SyncProgress()

	// Return not syncing if the synchronisation already completed
	if progress.CurrentBlock >= progress.HighestBlock {
		return false, nil
	}
	// Otherwise gather the block sync stats
	return map[string]interface{}{
		"startingBlock":       hexutil.Uint64(progress.StartingBlock),
		"currentBlock":        hexutil.Uint64(progress.CurrentBlock),
		"highestBlock":        hexutil.Uint64(progress.HighestBlock),
		"syncedAccounts":      hexutil.Uint64(progress.SyncedAccounts),
		"syncedAccountBytes":  hexutil.Uint64(progress.SyncedAccountBytes),
		"syncedBytecodes":     hexutil.Uint64(progress.SyncedBytecodes),
		"syncedBytecodeBytes": hexutil.Uint64(progress.SyncedBytecodeBytes),
		"syncedStorage":       hexutil.Uint64(progress.SyncedStorage),
		"syncedStorageBytes":  hexutil.Uint64(progress.SyncedStorageBytes),
		"healedTrienodes":     hexutil.Uint64(progress.HealedTrienodes),
		"healedTrienodeBytes": hexutil.Uint64(progress.HealedTrienodeBytes),
		"healedBytecodes":     hexutil.Uint64(progress.HealedBytecodes),
		"healedBytecodeBytes": hexutil.Uint64(progress.HealedBytecodeBytes),
		"healingTrienodes":    hexutil.Uint64(progress.HealingTrienodes),
		"healingBytecode":     hexutil.Uint64(progress.HealingBytecode),
	}, nil
}

// TxPoolAPI offers and API for the transaction pool. It only operates on data that is non confidential.
type TxPoolAPI struct {
	b Backend
}

// NewTxPoolAPI creates a new tx pool service that gives information about the transaction pool.
func NewTxPoolAPI(b Backend) *TxPoolAPI {
	return &TxPoolAPI{b}
}

// Content returns the transactions contained within the transaction pool.
func (s *TxPoolAPI) Content() map[string]map[string]map[string]*RPCTransaction {
	content := map[string]map[string]map[string]*RPCTransaction{
		"pending": make(map[string]map[string]*RPCTransaction),
		"queued":  make(map[string]map[string]*RPCTransaction),
	}
	pending, queue := s.b.TxPoolContent()
	curHeader := s.b.CurrentHeader()
	// Flatten the pending transactions
	for account, txs := range pending {
		dump := make(map[string]*RPCTransaction)
		for _, tx := range txs {
			dump[fmt.Sprintf("%d", tx.Nonce())] = NewRPCPendingTransaction(tx, curHeader, s.b.ChainConfig())
		}
		content["pending"][account.Hex()] = dump
	}
	// Flatten the queued transactions
	for account, txs := range queue {
		dump := make(map[string]*RPCTransaction)
		for _, tx := range txs {
			dump[fmt.Sprintf("%d", tx.Nonce())] = NewRPCPendingTransaction(tx, curHeader, s.b.ChainConfig())
		}
		content["queued"][account.Hex()] = dump
	}
	return content
}

// ContentFrom returns the transactions contained within the transaction pool.
func (s *TxPoolAPI) ContentFrom(addr common.Address) map[string]map[string]*RPCTransaction {
	content := make(map[string]map[string]*RPCTransaction, 2)
	pending, queue := s.b.TxPoolContentFrom(addr)
	curHeader := s.b.CurrentHeader()

	// Build the pending transactions
	dump := make(map[string]*RPCTransaction, len(pending))
	for _, tx := range pending {
		dump[fmt.Sprintf("%d", tx.Nonce())] = NewRPCPendingTransaction(tx, curHeader, s.b.ChainConfig())
	}
	content["pending"] = dump

	// Build the queued transactions
	dump = make(map[string]*RPCTransaction, len(queue))
	for _, tx := range queue {
		dump[fmt.Sprintf("%d", tx.Nonce())] = NewRPCPendingTransaction(tx, curHeader, s.b.ChainConfig())
	}
	content["queued"] = dump

	return content
}

// Status returns the number of pending and queued transaction in the pool.
func (s *TxPoolAPI) Status() map[string]hexutil.Uint {
	pending, queue := s.b.Stats()
	return map[string]hexutil.Uint{
		"pending": hexutil.Uint(pending),
		"queued":  hexutil.Uint(queue),
	}
}

// Inspect retrieves the content of the transaction pool and flattens it into an
// easily inspectable list.
func (s *TxPoolAPI) Inspect() map[string]map[string]map[string]string {
	content := map[string]map[string]map[string]string{
		"pending": make(map[string]map[string]string),
		"queued":  make(map[string]map[string]string),
	}
	pending, queue := s.b.TxPoolContent()

	// Define a formatter to flatten a transaction into a string
	var format = func(tx *types.Transaction) string {
		if to := tx.To(); to != nil {
			return fmt.Sprintf("%s: %v wei + %v gas × %v wei", tx.To().Hex(), tx.Value(), tx.Gas(), tx.GasPrice())
		}
		return fmt.Sprintf("contract creation: %v wei + %v gas × %v wei", tx.Value(), tx.Gas(), tx.GasPrice())
	}
	// Flatten the pending transactions
	for account, txs := range pending {
		dump := make(map[string]string)
		for _, tx := range txs {
			dump[fmt.Sprintf("%d", tx.Nonce())] = format(tx)
		}
		content["pending"][account.Hex()] = dump
	}
	// Flatten the queued transactions
	for account, txs := range queue {
		dump := make(map[string]string)
		for _, tx := range txs {
			dump[fmt.Sprintf("%d", tx.Nonce())] = format(tx)
		}
		content["queued"][account.Hex()] = dump
	}
	return content
}

// EthereumAccountAPI provides an API to access accounts managed by this node.
// It offers only methods that can retrieve accounts.
type EthereumAccountAPI struct {
	am *accounts.Manager
}

// NewEthereumAccountAPI creates a new EthereumAccountAPI.
func NewEthereumAccountAPI(am *accounts.Manager) *EthereumAccountAPI {
	return &EthereumAccountAPI{am: am}
}

// Accounts returns the collection of accounts this node manages.
func (s *EthereumAccountAPI) Accounts() []common.Address {
	return s.am.Accounts()
}

// PersonalAccountAPI provides an API to access accounts managed by this node.
// It offers methods to create, (un)lock en list accounts. Some methods accept
// passwords and are therefore considered private by default.
type PersonalAccountAPI struct {
	am        *accounts.Manager
	nonceLock *AddrLocker
	b         Backend
}

// NewPersonalAccountAPI create a new PersonalAccountAPI.
func NewPersonalAccountAPI(b Backend, nonceLock *AddrLocker) *PersonalAccountAPI {
	return &PersonalAccountAPI{
		am:        b.AccountManager(),
		nonceLock: nonceLock,
		b:         b,
	}
}

// ListAccounts will return a list of addresses for accounts this node manages.
func (s *PersonalAccountAPI) ListAccounts() []common.Address {
	return s.am.Accounts()
}

// rawWallet is a JSON representation of an accounts.Wallet interface, with its
// data contents extracted into plain fields.
type rawWallet struct {
	URL      string             `json:"url"`
	Status   string             `json:"status"`
	Failure  string             `json:"failure,omitempty"`
	Accounts []accounts.Account `json:"accounts,omitempty"`
}

// ListWallets will return a list of wallets this node manages.
func (s *PersonalAccountAPI) ListWallets() []rawWallet {
	wallets := make([]rawWallet, 0) // return [] instead of nil if empty
	for _, wallet := range s.am.Wallets() {
		status, failure := wallet.Status()

		raw := rawWallet{
			URL:      wallet.URL().String(),
			Status:   status,
			Accounts: wallet.Accounts(),
		}
		if failure != nil {
			raw.Failure = failure.Error()
		}
		wallets = append(wallets, raw)
	}
	return wallets
}

// OpenWallet initiates a hardware wallet opening procedure, establishing a USB
// connection and attempting to authenticate via the provided passphrase. Note,
// the method may return an extra challenge requiring a second open (e.g. the
// Trezor PIN matrix challenge).
func (s *PersonalAccountAPI) OpenWallet(url string, passphrase *string) error {
	wallet, err := s.am.Wallet(url)
	if err != nil {
		return err
	}
	pass := ""
	if passphrase != nil {
		pass = *passphrase
	}
	return wallet.Open(pass)
}

// DeriveAccount requests a HD wallet to derive a new account, optionally pinning
// it for later reuse.
func (s *PersonalAccountAPI) DeriveAccount(url string, path string, pin *bool) (accounts.Account, error) {
	wallet, err := s.am.Wallet(url)
	if err != nil {
		return accounts.Account{}, err
	}
	derivPath, err := accounts.ParseDerivationPath(path)
	if err != nil {
		return accounts.Account{}, err
	}
	if pin == nil {
		pin = new(bool)
	}
	return wallet.Derive(derivPath, *pin)
}

// NewAccount will create a new account and returns the address for the new account.
func (s *PersonalAccountAPI) NewAccount(password string) (common.Address, error) {
	ks, err := fetchKeystore(s.am)
	if err != nil {
		return common.Address{}, err
	}
	acc, err := ks.NewAccount(password)
	if err == nil {
		log.Info("Your new key was generated", "address", acc.Address)
		log.Warn("Please backup your key file!", "path", acc.URL.Path)
		log.Warn("Please remember your password!")
		return acc.Address, nil
	}
	return common.Address{}, err
}

// fetchKeystore retrieves the encrypted keystore from the account manager.
func fetchKeystore(am *accounts.Manager) (*keystore.KeyStore, error) {
	if ks := am.Backends(keystore.KeyStoreType); len(ks) > 0 {
		return ks[0].(*keystore.KeyStore), nil
	}
	return nil, errors.New("local keystore not used")
}

// ImportRawKey stores the given hex encoded ECDSA key into the key directory,
// encrypting it with the passphrase.
func (s *PersonalAccountAPI) ImportRawKey(privkey string, password string) (common.Address, error) {
	key, err := crypto.HexToECDSA(privkey)
	if err != nil {
		return common.Address{}, err
	}
	ks, err := fetchKeystore(s.am)
	if err != nil {
		return common.Address{}, err
	}
	acc, err := ks.ImportECDSA(key, password)
	return acc.Address, err
}

// UnlockAccount will unlock the account associated with the given address with
// the given password for duration seconds. If duration is nil it will use a
// default of 300 seconds. It returns an indication if the account was unlocked.
func (s *PersonalAccountAPI) UnlockAccount(ctx context.Context, addr common.Address, password string, duration *uint64) (bool, error) {
	// When the API is exposed by external RPC(http, ws etc), unless the user
	// explicitly specifies to allow the insecure account unlocking, otherwise
	// it is disabled.
	if s.b.ExtRPCEnabled() && !s.b.AccountManager().Config().InsecureUnlockAllowed {
		return false, errors.New("account unlock with HTTP access is forbidden")
	}

	const max = uint64(time.Duration(math.MaxInt64) / time.Second)
	var d time.Duration
	if duration == nil {
		d = 300 * time.Second
	} else if *duration > max {
		return false, errors.New("unlock duration too large")
	} else {
		d = time.Duration(*duration) * time.Second
	}
	ks, err := fetchKeystore(s.am)
	if err != nil {
		return false, err
	}
	err = ks.TimedUnlock(accounts.Account{Address: addr}, password, d)
	if err != nil {
		log.Warn("Failed account unlock attempt", "address", addr, "err", err)
	}
	return err == nil, err
}

// LockAccount will lock the account associated with the given address when it's unlocked.
func (s *PersonalAccountAPI) LockAccount(addr common.Address) bool {
	if ks, err := fetchKeystore(s.am); err == nil {
		return ks.Lock(addr) == nil
	}
	return false
}

// signTransaction sets defaults and signs the given transaction
// NOTE: the caller needs to ensure that the nonceLock is held, if applicable,
// and release it after the transaction has been submitted to the tx pool
func (s *PersonalAccountAPI) signTransaction(ctx context.Context, args *TransactionArgs, passwd string) (*types.Transaction, error) {
	// Look up the wallet containing the requested signer
	account := accounts.Account{Address: args.from()}
	wallet, err := s.am.Find(account)
	if err != nil {
		return nil, err
	}
	// Set some sanity defaults and terminate on failure
	if err := args.setDefaults(ctx, s.b); err != nil {
		return nil, err
	}
	// Assemble the transaction and sign with the wallet
	tx := args.toTransaction()

	return wallet.SignTxWithPassphrase(account, passwd, tx, s.b.ChainConfig().ChainID)
}

// SendTransaction will create a transaction from the given arguments and
// tries to sign it with the key associated with args.From. If the given
// passwd isn't able to decrypt the key it fails.
func (s *PersonalAccountAPI) SendTransaction(ctx context.Context, args TransactionArgs, passwd string) (common.Hash, error) {
	if args.Nonce == nil {
		// Hold the mutex around signing to prevent concurrent assignment of
		// the same nonce to multiple accounts.
		s.nonceLock.LockAddr(args.from())
		defer s.nonceLock.UnlockAddr(args.from())
	}
	signed, err := s.signTransaction(ctx, &args, passwd)
	if err != nil {
		log.Warn("Failed transaction send attempt", "from", args.from(), "to", args.To, "value", args.Value.ToInt(), "err", err)
		return common.Hash{}, err
	}
	return SubmitTransaction(ctx, s.b, signed)
}

// SignTransaction will create a transaction from the given arguments and
// tries to sign it with the key associated with args.From. If the given passwd isn't
// able to decrypt the key it fails. The transaction is returned in RLP-form, not broadcast
// to other nodes
func (s *PersonalAccountAPI) SignTransaction(ctx context.Context, args TransactionArgs, passwd string) (*SignTransactionResult, error) {
	// No need to obtain the noncelock mutex, since we won't be sending this
	// tx into the transaction pool, but right back to the user
	if args.From == nil {
		return nil, fmt.Errorf("sender not specified")
	}
	if args.Gas == nil {
		return nil, fmt.Errorf("gas not specified")
	}
	if args.GasPrice == nil && (args.MaxFeePerGas == nil || args.MaxPriorityFeePerGas == nil) {
		return nil, fmt.Errorf("missing gasPrice or maxFeePerGas/maxPriorityFeePerGas")
	}
	if args.Nonce == nil {
		return nil, fmt.Errorf("nonce not specified")
	}
	// Before actually signing the transaction, ensure the transaction fee is reasonable.
	tx := args.toTransaction()
	if err := checkTxFee(tx.GasPrice(), tx.Gas(), s.b.RPCTxFeeCap()); err != nil {
		return nil, err
	}
	signed, err := s.signTransaction(ctx, &args, passwd)
	if err != nil {
		log.Warn("Failed transaction sign attempt", "from", args.from(), "to", args.To, "value", args.Value.ToInt(), "err", err)
		return nil, err
	}
	data, err := signed.MarshalBinary()
	if err != nil {
		return nil, err
	}
	return &SignTransactionResult{data, signed}, nil
}

// Sign calculates an Ethereum ECDSA signature for:
// keccak256("\x19Ethereum Signed Message:\n" + len(message) + message))
//
// Note, the produced signature conforms to the secp256k1 curve R, S and V values,
// where the V value will be 27 or 28 for legacy reasons.
//
// The key used to calculate the signature is decrypted with the given password.
//
// https://github.com/ethereum/go-ethereum/wiki/Management-APIs#personal_sign
func (s *PersonalAccountAPI) Sign(ctx context.Context, data hexutil.Bytes, addr common.Address, passwd string) (hexutil.Bytes, error) {
	// Look up the wallet containing the requested signer
	account := accounts.Account{Address: addr}

	wallet, err := s.b.AccountManager().Find(account)
	if err != nil {
		return nil, err
	}
	// Assemble sign the data with the wallet
	signature, err := wallet.SignTextWithPassphrase(account, passwd, data)
	if err != nil {
		log.Warn("Failed data sign attempt", "address", addr, "err", err)
		return nil, err
	}
	signature[crypto.RecoveryIDOffset] += 27 // Transform V from 0/1 to 27/28 according to the yellow paper
	return signature, nil
}

// EcRecover returns the address for the account that was used to create the signature.
// Note, this function is compatible with eth_sign and personal_sign. As such it recovers
// the address of:
// hash = keccak256("\x19Ethereum Signed Message:\n"${message length}${message})
// addr = ecrecover(hash, signature)
//
// Note, the signature must conform to the secp256k1 curve R, S and V values, where
// the V value must be 27 or 28 for legacy reasons.
//
// https://github.com/ethereum/go-ethereum/wiki/Management-APIs#personal_ecRecover
func (s *PersonalAccountAPI) EcRecover(ctx context.Context, data, sig hexutil.Bytes) (common.Address, error) {
	if len(sig) != crypto.SignatureLength {
		return common.Address{}, fmt.Errorf("signature must be %d bytes long", crypto.SignatureLength)
	}
	if sig[crypto.RecoveryIDOffset] != 27 && sig[crypto.RecoveryIDOffset] != 28 {
		return common.Address{}, fmt.Errorf("invalid Ethereum signature (V is not 27 or 28)")
	}
	sig[crypto.RecoveryIDOffset] -= 27 // Transform yellow paper V from 27/28 to 0/1

	rpk, err := crypto.SigToPub(accounts.TextHash(data), sig)
	if err != nil {
		return common.Address{}, err
	}
	return crypto.PubkeyToAddress(*rpk), nil
}

// InitializeWallet initializes a new wallet at the provided URL, by generating and returning a new private key.
func (s *PersonalAccountAPI) InitializeWallet(ctx context.Context, url string) (string, error) {
	wallet, err := s.am.Wallet(url)
	if err != nil {
		return "", err
	}

	entropy, err := bip39.NewEntropy(256)
	if err != nil {
		return "", err
	}

	mnemonic, err := bip39.NewMnemonic(entropy)
	if err != nil {
		return "", err
	}

	seed := bip39.NewSeed(mnemonic, "")

	switch wallet := wallet.(type) {
	case *scwallet.Wallet:
		return mnemonic, wallet.Initialize(seed)
	default:
		return "", fmt.Errorf("specified wallet does not support initialization")
	}
}

// Unpair deletes a pairing between wallet and geth.
func (s *PersonalAccountAPI) Unpair(ctx context.Context, url string, pin string) error {
	wallet, err := s.am.Wallet(url)
	if err != nil {
		return err
	}

	switch wallet := wallet.(type) {
	case *scwallet.Wallet:
		return wallet.Unpair([]byte(pin))
	default:
		return fmt.Errorf("specified wallet does not support pairing")
	}
}

// BlockChainAPI provides an API to access Ethereum blockchain data.
type BlockChainAPI struct {
	b Backend
}

// NewBlockChainAPI creates a new Ethereum blockchain API.
func NewBlockChainAPI(b Backend) *BlockChainAPI {
	return &BlockChainAPI{b}
}

// ChainId is the EIP-155 replay-protection chain id for the current Ethereum chain config.
//
// Note, this method does not conform to EIP-695 because the configured chain ID is always
// returned, regardless of the current head block. We used to return an error when the chain
// wasn't synced up to a block where EIP-155 is enabled, but this behavior caused issues
// in CL clients.
func (api *BlockChainAPI) ChainId() *hexutil.Big {
	return (*hexutil.Big)(api.b.ChainConfig().ChainID)
}

// BlockNumber returns the block number of the chain head.
func (s *BlockChainAPI) BlockNumber() hexutil.Uint64 {
	header, _ := s.b.HeaderByNumber(context.Background(), rpc.LatestBlockNumber) // latest header should always be available
	return hexutil.Uint64(header.Number.Uint64())
}

// GetBalance returns the amount of wei for the given address in the state of the
// given block number. The rpc.LatestBlockNumber and rpc.PendingBlockNumber meta
// block numbers are also allowed.
func (s *BlockChainAPI) GetBalance(ctx context.Context, address common.Address, blockNrOrHash rpc.BlockNumberOrHash) (*hexutil.Big, error) {
	header, err := headerByNumberOrHash(ctx, s.b, blockNrOrHash)
	if err != nil {
		return nil, err
	}

	if s.b.ChainConfig().IsOptimismPreBedrock(header.Number) {
		if s.b.HistoricalRPCService() != nil {
			var res hexutil.Big
			err := s.b.HistoricalRPCService().CallContext(ctx, &res, "eth_getBalance", address, blockNrOrHash)
			if err != nil {
				return nil, fmt.Errorf("historical backend error: %w", err)
			}
			return &res, nil
		} else {
			return nil, rpc.ErrNoHistoricalFallback
		}
	}

	state, _, err := s.b.StateAndHeaderByNumberOrHash(ctx, blockNrOrHash)
	if state == nil || err != nil {
		return nil, err
	}

	return (*hexutil.Big)(state.GetBalance(address)), state.Error()
}

// Result structs for GetProof
type AccountResult struct {
	Address      common.Address  `json:"address"`
	AccountProof []string        `json:"accountProof"`
	Balance      *hexutil.Big    `json:"balance"`
	CodeHash     common.Hash     `json:"codeHash"`
	Nonce        hexutil.Uint64  `json:"nonce"`
	StorageHash  common.Hash     `json:"storageHash"`
	StorageProof []StorageResult `json:"storageProof"`
}

type StorageResult struct {
	Key   string       `json:"key"`
	Value *hexutil.Big `json:"value"`
	Proof []string     `json:"proof"`
}

// GetProof returns the Merkle-proof for a given account and optionally some storage keys.
func (s *BlockChainAPI) GetProof(ctx context.Context, address common.Address, storageKeys []string, blockNrOrHash rpc.BlockNumberOrHash) (*AccountResult, error) {
	header, err := headerByNumberOrHash(ctx, s.b, blockNrOrHash)
	if err != nil {
		return nil, err
	}
	if s.b.ChainConfig().IsOptimismPreBedrock(header.Number) {
		if s.b.HistoricalRPCService() != nil {
			var res AccountResult
			err := s.b.HistoricalRPCService().CallContext(ctx, &res, "eth_getProof", address, storageKeys, blockNrOrHash)
			if err != nil {
				return nil, fmt.Errorf("historical backend error: %w", err)
			}
			return &res, nil
		} else {
			return nil, rpc.ErrNoHistoricalFallback
		}
	}
	state, _, err := s.b.StateAndHeaderByNumberOrHash(ctx, blockNrOrHash)
	if state == nil || err != nil {
		return nil, err
	}
	storageTrie, err := state.StorageTrie(address)
	if err != nil {
		return nil, err
	}
	storageHash := types.EmptyRootHash
	codeHash := state.GetCodeHash(address)
	storageProof := make([]StorageResult, len(storageKeys))

	// if we have a storageTrie, (which means the account exists), we can update the storagehash
	if storageTrie != nil {
		storageHash = storageTrie.Hash()
	} else {
		// no storageTrie means the account does not exist, so the codeHash is the hash of an empty bytearray.
		codeHash = crypto.Keccak256Hash(nil)
	}

	// create the proof for the storageKeys
	for i, hexKey := range storageKeys {
		key, err := decodeHash(hexKey)
		if err != nil {
			return nil, err
		}
		if storageTrie != nil {
			proof, storageError := state.GetStorageProof(address, key)
			if storageError != nil {
				return nil, storageError
			}
			storageProof[i] = StorageResult{hexKey, (*hexutil.Big)(state.GetState(address, key).Big()), toHexSlice(proof)}
		} else {
			storageProof[i] = StorageResult{hexKey, &hexutil.Big{}, []string{}}
		}
	}

	// create the accountProof
	accountProof, proofErr := state.GetProof(address)
	if proofErr != nil {
		return nil, proofErr
	}

	return &AccountResult{
		Address:      address,
		AccountProof: toHexSlice(accountProof),
		Balance:      (*hexutil.Big)(state.GetBalance(address)),
		CodeHash:     codeHash,
		Nonce:        hexutil.Uint64(state.GetNonce(address)),
		StorageHash:  storageHash,
		StorageProof: storageProof,
	}, state.Error()
}

// decodeHash parses a hex-encoded 32-byte hash. The input may optionally
// be prefixed by 0x and can have an byte length up to 32.
func decodeHash(s string) (common.Hash, error) {
	if strings.HasPrefix(s, "0x") || strings.HasPrefix(s, "0X") {
		s = s[2:]
	}
	if (len(s) & 1) > 0 {
		s = "0" + s
	}
	b, err := hex.DecodeString(s)
	if err != nil {
		return common.Hash{}, fmt.Errorf("hex string invalid")
	}
	if len(b) > 32 {
		return common.Hash{}, fmt.Errorf("hex string too long, want at most 32 bytes")
	}
	return common.BytesToHash(b), nil
}

// GetHeaderByNumber returns the requested canonical block header.
// * When blockNr is -1 the chain head is returned.
// * When blockNr is -2 the pending chain head is returned.
func (s *BlockChainAPI) GetHeaderByNumber(ctx context.Context, number rpc.BlockNumber) (map[string]interface{}, error) {
	header, err := s.b.HeaderByNumber(ctx, number)
	if header != nil && err == nil {
		response := s.rpcMarshalHeader(ctx, header)
		if number == rpc.PendingBlockNumber && s.b.ChainConfig().Optimism == nil { // don't remove info if optimism
			// Pending header need to nil out a few fields
			for _, field := range []string{"hash", "nonce", "miner"} {
				response[field] = nil
			}
		}
		return response, err
	}
	return nil, err
}

// GetHeaderByHash returns the requested header by hash.
func (s *BlockChainAPI) GetHeaderByHash(ctx context.Context, hash common.Hash) map[string]interface{} {
	header, _ := s.b.HeaderByHash(ctx, hash)
	if header != nil {
		return s.rpcMarshalHeader(ctx, header)
	}
	return nil
}

// GetBlockByNumber returns the requested canonical block.
//   - When blockNr is -1 the chain head is returned.
//   - When blockNr is -2 the pending chain head is returned.
//   - When fullTx is true all transactions in the block are returned, otherwise
//     only the transaction hash is returned.
func (s *BlockChainAPI) GetBlockByNumber(ctx context.Context, number rpc.BlockNumber, fullTx bool) (map[string]interface{}, error) {
	block, err := s.b.BlockByNumber(ctx, number)
	if block != nil && err == nil {
		response, err := s.rpcMarshalBlock(ctx, block, true, fullTx)
		if err == nil && number == rpc.PendingBlockNumber && s.b.ChainConfig().Optimism == nil { // don't remove info if optimism
			// Pending blocks need to nil out a few fields
			for _, field := range []string{"hash", "nonce", "miner"} {
				response[field] = nil
			}
		}
		return response, err
	}
	return nil, err
}

// GetBlockByHash returns the requested block. When fullTx is true all transactions in the block are returned in full
// detail, otherwise only the transaction hash is returned.
func (s *BlockChainAPI) GetBlockByHash(ctx context.Context, hash common.Hash, fullTx bool) (map[string]interface{}, error) {
	block, err := s.b.BlockByHash(ctx, hash)
	if block != nil {
		return s.rpcMarshalBlock(ctx, block, true, fullTx)
	}
	return nil, err
}

// GetUncleByBlockNumberAndIndex returns the uncle block for the given block hash and index.
func (s *BlockChainAPI) GetUncleByBlockNumberAndIndex(ctx context.Context, blockNr rpc.BlockNumber, index hexutil.Uint) (map[string]interface{}, error) {
	block, err := s.b.BlockByNumber(ctx, blockNr)
	if block != nil {
		uncles := block.Uncles()
		if index >= hexutil.Uint(len(uncles)) {
			log.Debug("Requested uncle not found", "number", blockNr, "hash", block.Hash(), "index", index)
			return nil, nil
		}
		block = types.NewBlockWithHeader(uncles[index])
		return s.rpcMarshalBlock(ctx, block, false, false)
	}
	return nil, err
}

// GetUncleByBlockHashAndIndex returns the uncle block for the given block hash and index.
func (s *BlockChainAPI) GetUncleByBlockHashAndIndex(ctx context.Context, blockHash common.Hash, index hexutil.Uint) (map[string]interface{}, error) {
	block, err := s.b.BlockByHash(ctx, blockHash)
	if block != nil {
		uncles := block.Uncles()
		if index >= hexutil.Uint(len(uncles)) {
			log.Debug("Requested uncle not found", "number", block.Number(), "hash", blockHash, "index", index)
			return nil, nil
		}
		block = types.NewBlockWithHeader(uncles[index])
		return s.rpcMarshalBlock(ctx, block, false, false)
	}
	return nil, err
}

// GetUncleCountByBlockNumber returns number of uncles in the block for the given block number
func (s *BlockChainAPI) GetUncleCountByBlockNumber(ctx context.Context, blockNr rpc.BlockNumber) *hexutil.Uint {
	if block, _ := s.b.BlockByNumber(ctx, blockNr); block != nil {
		n := hexutil.Uint(len(block.Uncles()))
		return &n
	}
	return nil
}

// GetUncleCountByBlockHash returns number of uncles in the block for the given block hash
func (s *BlockChainAPI) GetUncleCountByBlockHash(ctx context.Context, blockHash common.Hash) *hexutil.Uint {
	if block, _ := s.b.BlockByHash(ctx, blockHash); block != nil {
		n := hexutil.Uint(len(block.Uncles()))
		return &n
	}
	return nil
}

// GetCode returns the code stored at the given address in the state for the given block number.
func (s *BlockChainAPI) GetCode(ctx context.Context, address common.Address, blockNrOrHash rpc.BlockNumberOrHash) (hexutil.Bytes, error) {
	header, err := headerByNumberOrHash(ctx, s.b, blockNrOrHash)
	if err != nil {
		return nil, err
	}

	if s.b.ChainConfig().IsOptimismPreBedrock(header.Number) {
		if s.b.HistoricalRPCService() != nil {
			var res hexutil.Bytes
			err := s.b.HistoricalRPCService().CallContext(ctx, &res, "eth_getCode", address, blockNrOrHash)
			if err != nil {
				return nil, fmt.Errorf("historical backend error: %w", err)
			}
			return res, nil
		} else {
			return nil, rpc.ErrNoHistoricalFallback
		}
	}

	state, _, err := s.b.StateAndHeaderByNumberOrHash(ctx, blockNrOrHash)
	if state == nil || err != nil {
		return nil, err
	}

	code := state.GetCode(address)
	return code, state.Error()
}

// GetStorageAt returns the storage from the state at the given address, key and
// block number. The rpc.LatestBlockNumber and rpc.PendingBlockNumber meta block
// numbers are also allowed.
func (s *BlockChainAPI) GetStorageAt(ctx context.Context, address common.Address, hexKey string, blockNrOrHash rpc.BlockNumberOrHash) (hexutil.Bytes, error) {
	header, err := headerByNumberOrHash(ctx, s.b, blockNrOrHash)
	if err != nil {
		return nil, err
	}

	if s.b.ChainConfig().IsOptimismPreBedrock(header.Number) {
		if s.b.HistoricalRPCService() != nil {
			var res hexutil.Bytes
			err := s.b.HistoricalRPCService().CallContext(ctx, &res, "eth_getStorageAt", address, hexKey, blockNrOrHash)
			if err != nil {
				return nil, fmt.Errorf("historical backend error: %w", err)
			}
			return res, nil
		} else {
			return nil, rpc.ErrNoHistoricalFallback
		}
	}

	state, _, err := s.b.StateAndHeaderByNumberOrHash(ctx, blockNrOrHash)
	if state == nil || err != nil {
		return nil, err
	}

	key, err := decodeHash(hexKey)
	if err != nil {
		return nil, fmt.Errorf("unable to decode storage key: %s", err)
	}
	res := state.GetState(address, key)
	return res[:], state.Error()
}

// The HeaderByNumberOrHash method returns a nil error and nil header
// if the header is not found, but only for nonexistent block numbers. This is
// different from StateAndHeaderByNumberOrHash. To account for this discrepancy,
// headerOrNumberByHash will properly convert the error into an ethereum.NotFound.
func headerByNumberOrHash(ctx context.Context, b Backend, blockNrOrHash rpc.BlockNumberOrHash) (*types.Header, error) {
	header, err := b.HeaderByNumberOrHash(ctx, blockNrOrHash)
	if header == nil {
		return nil, fmt.Errorf("header %w", ethereum.NotFound)
	}
	return header, err
}

// OverrideAccount indicates the overriding fields of account during the execution
// of a message call.
// Note, state and stateDiff can't be specified at the same time. If state is
// set, message execution will only use the data in the given state. Otherwise
// if statDiff is set, all diff will be applied first and then execute the call
// message.
type OverrideAccount struct {
	Nonce     *hexutil.Uint64              `json:"nonce"`
	Code      *hexutil.Bytes               `json:"code"`
	Balance   **hexutil.Big                `json:"balance"`
	State     *map[common.Hash]common.Hash `json:"state"`
	StateDiff *map[common.Hash]common.Hash `json:"stateDiff"`
}

// StateOverride is the collection of overridden accounts.
type StateOverride map[common.Address]OverrideAccount

// Apply overrides the fields of specified accounts into the given state.
func (diff *StateOverride) Apply(state *state.StateDB) error {
	if diff == nil {
		return nil
	}
	for addr, account := range *diff {
		// Override account nonce.
		if account.Nonce != nil {
			state.SetNonce(addr, uint64(*account.Nonce))
		}
		// Override account(contract) code.
		if account.Code != nil {
			state.SetCode(addr, *account.Code)
		}
		// Override account balance.
		if account.Balance != nil {
			state.SetBalance(addr, (*big.Int)(*account.Balance))
		}
		if account.State != nil && account.StateDiff != nil {
			return fmt.Errorf("account %s has both 'state' and 'stateDiff'", addr.Hex())
		}
		// Replace entire state if caller requires.
		if account.State != nil {
			state.SetStorage(addr, *account.State)
		}
		// Apply state diff into specified accounts.
		if account.StateDiff != nil {
			for key, value := range *account.StateDiff {
				state.SetState(addr, key, value)
			}
		}
	}
	// Now finalize the changes. Finalize is normally performed between transactions.
	// By using finalize, the overrides are semantically behaving as
	// if they were created in a transaction just before the tracing occur.
	state.Finalise(false)
	return nil
}

// BlockOverrides is a set of header fields to override.
type BlockOverrides struct {
	Number     *hexutil.Big
	Difficulty *hexutil.Big
	Time       *hexutil.Uint64
	GasLimit   *hexutil.Uint64
	Coinbase   *common.Address
	Random     *common.Hash
	BaseFee    *hexutil.Big
}

// Apply overrides the given header fields into the given block context.
func (diff *BlockOverrides) Apply(blockCtx *vm.BlockContext) {
	if diff == nil {
		return
	}
	if diff.Number != nil {
		blockCtx.BlockNumber = diff.Number.ToInt()
	}
	if diff.Difficulty != nil {
		blockCtx.Difficulty = diff.Difficulty.ToInt()
	}
	if diff.Time != nil {
		blockCtx.Time = uint64(*diff.Time)
	}
	if diff.GasLimit != nil {
		blockCtx.GasLimit = uint64(*diff.GasLimit)
	}
	if diff.Coinbase != nil {
		blockCtx.Coinbase = *diff.Coinbase
	}
	if diff.Random != nil {
		blockCtx.Random = diff.Random
	}
	if diff.BaseFee != nil {
		blockCtx.BaseFee = diff.BaseFee.ToInt()
	}
}

func DoCall(ctx context.Context, b Backend, args TransactionArgs, blockNrOrHash rpc.BlockNumberOrHash, overrides *StateOverride, timeout time.Duration, globalGasCap uint64, runMode core.RunMode, gasPriceForEstimate *hexutil.Big) (*core.ExecutionResult, error) {
	defer func(start time.Time) { log.Debug("Executing EVM call finished", "runtime", time.Since(start)) }(time.Now())

	state, header, err := b.StateAndHeaderByNumberOrHash(ctx, blockNrOrHash)
	if state == nil || err != nil {
		return nil, err
	}
	if err := overrides.Apply(state); err != nil {
		return nil, err
	}
	// Setup context so it may be cancelled the call has completed
	// or, in case of unmetered gas, setup a context with a timeout.
	var cancel context.CancelFunc
	if timeout > 0 {
		ctx, cancel = context.WithTimeout(ctx, timeout)
	} else {
		ctx, cancel = context.WithCancel(ctx)
	}
	// Make sure the context is cancelled when the call has completed
	// this makes sure resources are cleaned up.
	defer cancel()

	// Get a new instance of the EVM.
	msg, err := args.ToMessage(globalGasCap, header.BaseFee, runMode, gasPriceForEstimate)
	if err != nil {
		return nil, err
	}
	evm, vmError, err := b.GetEVM(ctx, msg, state, header, &vm.Config{NoBaseFee: true})
	if err != nil {
		return nil, err
	}
	// Wait for the context to be done and cancel the evm. Even if the
	// EVM has finished, cancelling may be done (repeatedly)
	go func() {
		<-ctx.Done()
		evm.Cancel()
	}()

	// Execute the message.
	gp := new(core.GasPool).AddGas(core.DefaultMantleBlockGasLimit)
	result, err := core.ApplyMessage(evm, msg, gp)
	if err := vmError(); err != nil {
		return nil, err
	}

	// If the timer caused an abort, return an appropriate error message
	if evm.Cancelled() {
		return nil, fmt.Errorf("execution aborted (timeout = %v)", timeout)
	}
	if err != nil {
		return result, fmt.Errorf("err: %w (supplied gas %d)", err, msg.GasLimit)
	}
	return result, nil
}

func newRevertError(result *core.ExecutionResult) *revertError {
	reason, errUnpack := abi.UnpackRevert(result.Revert())
	err := errors.New("execution reverted")
	if errUnpack == nil {
		err = fmt.Errorf("execution reverted: %v", reason)
	}
	return &revertError{
		error:  err,
		reason: hexutil.Encode(result.Revert()),
	}
}

// revertError is an API error that encompasses an EVM revertal with JSON error
// code and a binary data blob.
type revertError struct {
	error
	reason string // revert reason hex encoded
}

// ErrorCode returns the JSON error code for a revertal.
// See: https://github.com/ethereum/wiki/wiki/JSON-RPC-Error-Codes-Improvement-Proposal
func (e *revertError) ErrorCode() int {
	return 3
}

// ErrorData returns the hex encoded revert reason.
func (e *revertError) ErrorData() interface{} {
	return e.reason
}

// Call executes the given transaction on the state for the given block number.
//
// Additionally, the caller can specify a batch of contract for fields overriding.
//
// Note, this function doesn't make and changes in the state/blockchain and is
// useful to execute and retrieve values.
func (s *BlockChainAPI) Call(ctx context.Context, args TransactionArgs, blockNrOrHash rpc.BlockNumberOrHash, overrides *StateOverride) (hexutil.Bytes, error) {
	header, err := headerByNumberOrHash(ctx, s.b, blockNrOrHash)
	if err != nil {
		return nil, err
	}

	if s.b.ChainConfig().IsOptimismPreBedrock(header.Number) {
		if s.b.HistoricalRPCService() != nil {
			var res hexutil.Bytes
			err := s.b.HistoricalRPCService().CallContext(ctx, &res, "eth_call", args, blockNrOrHash, overrides)
			if err != nil {
				return nil, fmt.Errorf("historical backend error: %w", err)
			}
			return res, nil
		} else {
			return nil, rpc.ErrNoHistoricalFallback
		}
	}

	result, err := DoCall(ctx, s.b, args, blockNrOrHash, overrides, s.b.RPCEVMTimeout(), s.b.RPCGasCap(), core.EthcallMode, args.GasPrice)
	if err != nil {
		return nil, err
	}
	// If the result contains a revert reason, try to unpack and return it.
	if len(result.Revert()) > 0 {
		return nil, newRevertError(result)
	}
	return result.Return(), result.Err
}

func DoEstimateGas(ctx context.Context, b Backend, args TransactionArgs, blockNrOrHash rpc.BlockNumberOrHash, gasCap uint64) (hexutil.Uint64, error) {
	// Binary search the gas requirement, as it may be higher than the amount used
	var (
		lo  uint64 = params.TxGas - 1
		hi  uint64
		cap uint64
	)
	// Use zero address if sender unspecified.
	if args.From == nil {
		args.From = new(common.Address)
	}
	// Determine the highest gas limit can be used during the estimation.
	if args.Gas != nil && uint64(*args.Gas) >= params.TxGas {
		hi = uint64(*args.Gas)
	} else {
		// Retrieve the block to act as the gas ceiling
		block, err := b.BlockByNumberOrHash(ctx, blockNrOrHash)
		if err != nil {
			return 0, err
		}
		if block == nil {
			return 0, errors.New("block not found")
		}
		hi = block.GasLimit()
	}

	// Normalize the gasPrice used for estimateGas
	gasPriceForEstimateGas, err := b.SuggestGasTipCap(ctx)
	if err != nil {
		return 0, errors.New("failed to get suggestGasTipCap")
	}
	if head := b.CurrentHeader(); head.BaseFee != nil {
		gasPriceForEstimateGas.Add(gasPriceForEstimateGas, head.BaseFee)
	}

	// Normalize the max fee per gas the call is willing to spend.
	var feeCap *big.Int
	if args.GasPrice != nil && (args.MaxFeePerGas != nil || args.MaxPriorityFeePerGas != nil) {
		return 0, errors.New("both gasPrice and (maxFeePerGas or maxPriorityFeePerGas) specified")
	} else if args.GasPrice != nil {
		feeCap = args.GasPrice.ToInt()
	} else if args.MaxFeePerGas != nil {
		feeCap = args.MaxFeePerGas.ToInt()
	} else {
		feeCap = gasPriceForEstimateGas
	}

	runMode := core.GasEstimationMode
	if args.GasPrice == nil && args.MaxFeePerGas == nil && args.MaxPriorityFeePerGas == nil {
		runMode = core.GasEstimationWithSkipCheckBalanceMode
	}

	// Recap the highest gas limit with account's available balance.
	if feeCap.BitLen() != 0 {
		state, _, err := b.StateAndHeaderByNumberOrHash(ctx, blockNrOrHash)
		if err != nil {
			return 0, err
		}

		balance := state.GetBalance(*args.From) // from can't be nil
		metaTxParams, err := types.DecodeMetaTxParams(args.data())
		if err != nil {
			return 0, err
		}

		available := new(big.Int).Set(balance)
		if args.Value != nil {
			if args.Value.ToInt().Cmp(available) >= 0 {
				return 0, core.ErrInsufficientFundsForTransfer
			}
			available.Sub(available, args.Value.ToInt())
		}

		if metaTxParams != nil {
			sponsorAmount, _ := types.CalculateSponsorPercentAmount(metaTxParams, new(big.Int).Mul(feeCap, new(big.Int).SetUint64(hi)))
			sponsorBalance := state.GetBalance(metaTxParams.GasFeeSponsor)
			if sponsorAmount.Cmp(sponsorBalance) < 0 {
				available.Add(available, sponsorAmount)
			} else {
				available.Add(available, sponsorBalance)
			}
		}

		allowance := new(big.Int).Div(available, feeCap)

		// If the allowance is larger than maximum uint64, skip checking
		if allowance.IsUint64() && hi > allowance.Uint64() {
			transfer := args.Value
			if transfer == nil {
				transfer = new(hexutil.Big)
			}
			log.Warn("Gas estimation capped by limited funds", "original", hi, "balance", balance,
				"sent", transfer.ToInt(), "maxFeePerGas", feeCap, "fundable", allowance)
			hi = allowance.Uint64()
		}
	}
	// Recap the highest gas allowance with specified gascap.
	if gasCap != 0 && hi > gasCap {
		log.Warn("Caller gas above allowance, capping", "requested", hi, "cap", gasCap)
		hi = gasCap
	}
	cap = hi

	// Create a helper to check if a gas allowance results in an executable transaction
	executable := func(gas uint64) (bool, *core.ExecutionResult, error) {
		args.Gas = (*hexutil.Uint64)(&gas)

		result, err := DoCall(ctx, b, args, blockNrOrHash, nil, 0, gasCap, runMode, (*hexutil.Big)(gasPriceForEstimateGas))
		if err != nil {
			if errors.Is(err, core.ErrIntrinsicGas) {
				return true, nil, nil // Special case, raise gas limit
			}
			return true, nil, err // Bail out
		}
		return result.Failed(), result, nil
	}
	// Execute the binary search and hone in on an executable gas limit
	for lo+1 < hi {
		mid := (hi + lo) / 2
		failed, _, err := executable(mid)

		// If the error is not nil(consensus error), it means the provided message
		// call or transaction will never be accepted no matter how much gas it is
		// assigned. Return the error directly, don't struggle any more.
		if err != nil {
			return 0, err
		}
		if failed {
			lo = mid
		} else {
			hi = mid
		}
	}
	// Reject the transaction as invalid if it still fails at the highest allowance
	if hi == cap {
		failed, result, err := executable(hi)
		if err != nil {
			return 0, err
		}
		if failed {
			if result != nil && result.Err != vm.ErrOutOfGas {
				if len(result.Revert()) > 0 {
					return 0, newRevertError(result)
				}
				return 0, result.Err
			}
			// Otherwise, the specified gas cap is too low
			return 0, fmt.Errorf("gas required exceeds allowance (%d)", cap)
		}
	}
	return hexutil.Uint64(hi * gasBuffer / 100), nil
}

<<<<<<< HEAD
=======
func calculateGasWithAllowance(ctx context.Context, b Backend, args TransactionArgs, blockNrOrHash rpc.BlockNumberOrHash, gasPriceForEstimate *big.Int, gasCap uint64) (uint64, error) {
	state, _, err := b.StateAndHeaderByNumberOrHash(ctx, blockNrOrHash)
	if err != nil {
		return 0, err
	}
	balance := state.GetBalance(*args.From) // from can't be nil
	metaTxParams, err := types.DecodeMetaTxParams(args.data())
	if err != nil {
		return 0, err
	}

	available := new(big.Int).Set(balance)
	if args.Value != nil {
		if args.Value.ToInt().Cmp(available) >= 0 {
			return 0, core.ErrInsufficientFundsForTransfer
		}
		available.Sub(available, args.Value.ToInt())
	}
	if metaTxParams != nil {
		feeCap := new(big.Int).Mul(gasPriceForEstimate, big.NewInt(0).SetUint64(gasCap))
		sponsorAmount, _ := types.CalculateSponsorPercentAmount(metaTxParams, feeCap)
		sponsorBalance := state.GetBalance(metaTxParams.GasFeeSponsor)
		if sponsorAmount.Cmp(sponsorBalance) < 0 {
			available.Add(available, sponsorAmount)
		} else {
			available.Add(available, sponsorBalance)
		}
	}

	allowanceGas := new(big.Int).Div(available, gasPriceForEstimate)

	if allowanceGas.Uint64() < gasCap {
		return allowanceGas.Uint64(), nil
	}

	return gasCap, nil
}

>>>>>>> 64996df6
// EstimateGas returns an estimate of the amount of gas needed to execute the
// given transaction against the current pending block.
func (s *BlockChainAPI) EstimateGas(ctx context.Context, args TransactionArgs, blockNrOrHash *rpc.BlockNumberOrHash) (hexutil.Uint64, error) {
	bNrOrHash := rpc.BlockNumberOrHashWithNumber(rpc.PendingBlockNumber)
	if blockNrOrHash != nil {
		bNrOrHash = *blockNrOrHash
	}

	header, err := headerByNumberOrHash(ctx, s.b, bNrOrHash)
	if err != nil {
		return 0, err
	}

	if s.b.ChainConfig().IsOptimismPreBedrock(header.Number) {
		if s.b.HistoricalRPCService() != nil {
			var res hexutil.Uint64
			err := s.b.HistoricalRPCService().CallContext(ctx, &res, "eth_estimateGas", args, blockNrOrHash)
			if err != nil {
				return 0, fmt.Errorf("historical backend error: %w", err)
			}
			return res, nil
		} else {
			return 0, rpc.ErrNoHistoricalFallback
		}
	}

	return DoEstimateGas(ctx, s.b, args, bNrOrHash, s.b.RPCGasCap())
}

// RPCMarshalHeader converts the given header to the RPC output .
func RPCMarshalHeader(head *types.Header) map[string]interface{} {
	result := map[string]interface{}{
		"number":           (*hexutil.Big)(head.Number),
		"hash":             head.Hash(),
		"parentHash":       head.ParentHash,
		"nonce":            head.Nonce,
		"mixHash":          head.MixDigest,
		"sha3Uncles":       head.UncleHash,
		"logsBloom":        head.Bloom,
		"stateRoot":        head.Root,
		"miner":            head.Coinbase,
		"difficulty":       (*hexutil.Big)(head.Difficulty),
		"extraData":        hexutil.Bytes(head.Extra),
		"size":             hexutil.Uint64(head.Size()),
		"gasLimit":         hexutil.Uint64(head.GasLimit),
		"gasUsed":          hexutil.Uint64(head.GasUsed),
		"timestamp":        hexutil.Uint64(head.Time),
		"transactionsRoot": head.TxHash,
		"receiptsRoot":     head.ReceiptHash,
	}

	if head.BaseFee != nil {
		result["baseFeePerGas"] = (*hexutil.Big)(head.BaseFee)
	}

	if head.WithdrawalsHash != nil {
		result["withdrawalsRoot"] = head.WithdrawalsHash
	}

	return result
}

// RPCMarshalBlock converts the given block to the RPC output which depends on fullTx. If inclTx is true transactions are
// returned. When fullTx is true the returned block contains full transaction details, otherwise it will only contain
// transaction hashes.
func RPCMarshalBlock(ctx context.Context, block *types.Block, inclTx bool, fullTx bool, backend Backend) (map[string]interface{}, error) {
	fields := RPCMarshalHeader(block.Header())
	fields["size"] = hexutil.Uint64(block.Size())

	if inclTx {
		formatTx := func(idx int, tx *types.Transaction) interface{} {
			return tx.Hash()
		}
		if fullTx {
			formatTx = func(idx int, _ *types.Transaction) interface{} {
				return newRPCTransactionFromBlockIndex(ctx, block, uint64(idx), backend)
			}
		}
		txs := block.Transactions()
		transactions := make([]interface{}, len(txs))
		for i, tx := range txs {
			transactions[i] = formatTx(i, tx)
		}
		fields["transactions"] = transactions
	}
	uncles := block.Uncles()
	uncleHashes := make([]common.Hash, len(uncles))
	for i, uncle := range uncles {
		uncleHashes[i] = uncle.Hash()
	}
	fields["uncles"] = uncleHashes
	if block.Header().WithdrawalsHash != nil {
		fields["withdrawals"] = block.Withdrawals()
	}
	return fields, nil
}

// rpcMarshalHeader uses the generalized output filler, then adds the total difficulty field, which requires
// a `BlockchainAPI`.
func (s *BlockChainAPI) rpcMarshalHeader(ctx context.Context, header *types.Header) map[string]interface{} {
	fields := RPCMarshalHeader(header)
	fields["totalDifficulty"] = (*hexutil.Big)(s.b.GetTd(ctx, header.Hash()))
	return fields
}

// rpcMarshalBlock uses the generalized output filler, then adds the total difficulty field, which requires
// a `BlockchainAPI`.
func (s *BlockChainAPI) rpcMarshalBlock(ctx context.Context, b *types.Block, inclTx bool, fullTx bool) (map[string]interface{}, error) {
	fields, err := RPCMarshalBlock(ctx, b, inclTx, fullTx, s.b)
	if err != nil {
		return nil, err
	}
	if inclTx {
		fields["totalDifficulty"] = (*hexutil.Big)(s.b.GetTd(ctx, b.Hash()))
	}
	return fields, err
}

// RPCTransaction represents a transaction that will serialize to the RPC representation of a transaction
type RPCTransaction struct {
	BlockHash        *common.Hash      `json:"blockHash"`
	BlockNumber      *hexutil.Big      `json:"blockNumber"`
	From             common.Address    `json:"from"`
	Gas              hexutil.Uint64    `json:"gas"`
	GasPrice         *hexutil.Big      `json:"gasPrice"`
	GasFeeCap        *hexutil.Big      `json:"maxFeePerGas,omitempty"`
	GasTipCap        *hexutil.Big      `json:"maxPriorityFeePerGas,omitempty"`
	Hash             common.Hash       `json:"hash"`
	Input            hexutil.Bytes     `json:"input"`
	Nonce            hexutil.Uint64    `json:"nonce"`
	To               *common.Address   `json:"to"`
	TransactionIndex *hexutil.Uint64   `json:"transactionIndex"`
	Value            *hexutil.Big      `json:"value"`
	Type             hexutil.Uint64    `json:"type"`
	Accesses         *types.AccessList `json:"accessList,omitempty"`
	ChainID          *hexutil.Big      `json:"chainId,omitempty"`
	V                *hexutil.Big      `json:"v"`
	R                *hexutil.Big      `json:"r"`
	S                *hexutil.Big      `json:"s"`

	// deposit-tx only
	SourceHash *common.Hash `json:"sourceHash,omitempty"`
	Mint       *hexutil.Big `json:"mint,omitempty"`
	EthValue   *hexutil.Big `json:"ethValue,omitempty"`
	EthTxValue *hexutil.Big `json:"ethTxValue,omitempty"`
	IsSystemTx *bool        `json:"isSystemTx,omitempty"`
}

// newRPCTransaction returns a transaction that will serialize to the RPC
// representation, with the given location metadata set (if available).
func newRPCTransaction(tx *types.Transaction, blockHash common.Hash, blockNumber uint64, index uint64, baseFee *big.Int, config *params.ChainConfig, receipt *types.Receipt) *RPCTransaction {
	signer := types.MakeSigner(config, new(big.Int).SetUint64(blockNumber))
	from, _ := types.Sender(signer, tx)
	v, r, s := tx.RawSignatureValues()
	result := &RPCTransaction{
		Type:     hexutil.Uint64(tx.Type()),
		From:     from,
		Gas:      hexutil.Uint64(tx.Gas()),
		GasPrice: (*hexutil.Big)(tx.GasPrice()),
		Hash:     tx.Hash(),
		Input:    hexutil.Bytes(tx.Data()),
		Nonce:    hexutil.Uint64(tx.Nonce()),
		To:       tx.To(),
		Value:    (*hexutil.Big)(tx.Value()),
		V:        (*hexutil.Big)(v),
		R:        (*hexutil.Big)(r),
		S:        (*hexutil.Big)(s),
	}
	if blockHash != (common.Hash{}) {
		result.BlockHash = &blockHash
		result.BlockNumber = (*hexutil.Big)(new(big.Int).SetUint64(blockNumber))
		result.TransactionIndex = (*hexutil.Uint64)(&index)
	}

	switch tx.Type() {
	case types.DepositTxType:
		srcHash := tx.SourceHash()
		isSystemTx := tx.IsSystemTx()
		result.SourceHash = &srcHash
		if isSystemTx {
			// Only include IsSystemTx when true
			result.IsSystemTx = &isSystemTx
		}
		result.Mint = (*hexutil.Big)(tx.Mint())
		result.EthValue = (*hexutil.Big)(tx.ETHValue())
		result.EthTxValue = (*hexutil.Big)(tx.ETHTxValue())
		if receipt != nil && receipt.DepositNonce != nil {
			result.Nonce = hexutil.Uint64(*receipt.DepositNonce)
		}
	case types.LegacyTxType:
		if v.Sign() == 0 && r.Sign() == 0 && s.Sign() == 0 { // pre-bedrock relayed tx does not have a signature
			result.ChainID = (*hexutil.Big)(new(big.Int).Set(config.ChainID))
			break
		}
		// if a legacy transaction has an EIP-155 chain id, include it explicitly
		if id := tx.ChainId(); id.Sign() != 0 {
			result.ChainID = (*hexutil.Big)(id)
		}
	case types.AccessListTxType:
		al := tx.AccessList()
		result.Accesses = &al
		result.ChainID = (*hexutil.Big)(tx.ChainId())
	case types.DynamicFeeTxType:
		al := tx.AccessList()
		result.Accesses = &al
		result.ChainID = (*hexutil.Big)(tx.ChainId())
		result.GasFeeCap = (*hexutil.Big)(tx.GasFeeCap())
		result.GasTipCap = (*hexutil.Big)(tx.GasTipCap())
		// if the transaction has been mined, compute the effective gas price
		if baseFee != nil && blockHash != (common.Hash{}) {
			// price = min(tip, gasFeeCap - baseFee) + baseFee
			price := math.BigMin(new(big.Int).Add(tx.GasTipCap(), baseFee), tx.GasFeeCap())
			result.GasPrice = (*hexutil.Big)(price)
		} else {
			result.GasPrice = (*hexutil.Big)(tx.GasFeeCap())
		}
	}
	return result
}

// NewRPCPendingTransaction returns a pending transaction that will serialize to the RPC representation
func NewRPCPendingTransaction(tx *types.Transaction, current *types.Header, config *params.ChainConfig) *RPCTransaction {
	var baseFee *big.Int
	blockNumber := uint64(0)
	if current != nil {
		baseFee = misc.CalcBaseFee(config, current)
		blockNumber = current.Number.Uint64()
	}
	return newRPCTransaction(tx, common.Hash{}, blockNumber, 0, baseFee, config, nil)
}

// newRPCTransactionFromBlockIndex returns a transaction that will serialize to the RPC representation.
func newRPCTransactionFromBlockIndex(ctx context.Context, b *types.Block, index uint64, backend Backend) *RPCTransaction {
	txs := b.Transactions()
	if index >= uint64(len(txs)) {
		return nil
	}
	tx := txs[index]
	rcpt := depositTxReceipt(ctx, b.Hash(), index, backend, tx)
	return newRPCTransaction(tx, b.Hash(), b.NumberU64(), index, b.BaseFee(), backend.ChainConfig(), rcpt)
}

func depositTxReceipt(ctx context.Context, blockHash common.Hash, index uint64, backend Backend, tx *types.Transaction) *types.Receipt {
	if tx.Type() != types.DepositTxType {
		return nil
	}
	receipts, err := backend.GetReceipts(ctx, blockHash)
	if err != nil {
		return nil
	}
	if index >= uint64(len(receipts)) {
		return nil
	}
	return receipts[index]
}

// newRPCRawTransactionFromBlockIndex returns the bytes of a transaction given a block and a transaction index.
func newRPCRawTransactionFromBlockIndex(b *types.Block, index uint64) hexutil.Bytes {
	txs := b.Transactions()
	if index >= uint64(len(txs)) {
		return nil
	}
	blob, _ := txs[index].MarshalBinary()
	return blob
}

// accessListResult returns an optional accesslist
// Its the result of the `debug_createAccessList` RPC call.
// It contains an error if the transaction itself failed.
type accessListResult struct {
	Accesslist *types.AccessList `json:"accessList"`
	Error      string            `json:"error,omitempty"`
	GasUsed    hexutil.Uint64    `json:"gasUsed"`
}

// CreateAccessList creates a EIP-2930 type AccessList for the given transaction.
// Reexec and BlockNrOrHash can be specified to create the accessList on top of a certain state.
func (s *BlockChainAPI) CreateAccessList(ctx context.Context, args TransactionArgs, blockNrOrHash *rpc.BlockNumberOrHash) (*accessListResult, error) {
	bNrOrHash := rpc.BlockNumberOrHashWithNumber(rpc.PendingBlockNumber)
	if blockNrOrHash != nil {
		bNrOrHash = *blockNrOrHash
	}

	header, err := headerByNumberOrHash(ctx, s.b, bNrOrHash)
	if err == nil && header != nil && s.b.ChainConfig().IsOptimismPreBedrock(header.Number) {
		if s.b.HistoricalRPCService() != nil {
			var res accessListResult
			err := s.b.HistoricalRPCService().CallContext(ctx, &res, "eth_createAccessList", args, blockNrOrHash)
			if err != nil {
				return nil, fmt.Errorf("historical backend error: %w", err)
			}
			return &res, nil
		} else {
			return nil, rpc.ErrNoHistoricalFallback
		}
	}

	acl, gasUsed, vmerr, err := AccessList(ctx, s.b, bNrOrHash, args)
	if err != nil {
		return nil, err
	}
	result := &accessListResult{Accesslist: &acl, GasUsed: hexutil.Uint64(gasUsed)}
	if vmerr != nil {
		result.Error = vmerr.Error()
	}
	return result, nil
}

// AccessList creates an access list for the given transaction.
// If the accesslist creation fails an error is returned.
// If the transaction itself fails, an vmErr is returned.
func AccessList(ctx context.Context, b Backend, blockNrOrHash rpc.BlockNumberOrHash, args TransactionArgs) (acl types.AccessList, gasUsed uint64, vmErr error, err error) {
	// Retrieve the execution context
	db, header, err := b.StateAndHeaderByNumberOrHash(ctx, blockNrOrHash)
	if db == nil || err != nil {
		return nil, 0, nil, err
	}
	// If the gas amount is not set, default to RPC gas cap.
	if args.Gas == nil {
		tmp := hexutil.Uint64(b.RPCGasCap())
		args.Gas = &tmp
	}

	// Ensure any missing fields are filled, extract the recipient and input data
	if err := args.setDefaults(ctx, b); err != nil {
		return nil, 0, nil, err
	}
	var to common.Address
	if args.To != nil {
		to = *args.To
	} else {
		to = crypto.CreateAddress(args.from(), uint64(*args.Nonce))
	}
	isPostMerge := header.Difficulty.Cmp(common.Big0) == 0
	// Retrieve the precompiles since they don't need to be added to the access list
	precompiles := vm.ActivePrecompiles(b.ChainConfig().Rules(header.Number, isPostMerge, header.Time))

	// Create an initial tracer
	prevTracer := logger.NewAccessListTracer(nil, args.from(), to, precompiles)
	if args.AccessList != nil {
		prevTracer = logger.NewAccessListTracer(*args.AccessList, args.from(), to, precompiles)
	}
	for {
		// Retrieve the current access list to expand
		accessList := prevTracer.AccessList()
		log.Trace("Creating access list", "input", accessList)

		// Copy the original db so we don't modify it
		statedb := db.Copy()
		// Set the accesslist to the last al
		args.AccessList = &accessList
		msg, err := args.ToMessage(b.RPCGasCap(), header.BaseFee, core.EthcallMode, args.GasPrice)
		if err != nil {
			return nil, 0, nil, err
		}

		// Apply the transaction with the access list tracer
		tracer := logger.NewAccessListTracer(accessList, args.from(), to, precompiles)
		config := vm.Config{Tracer: tracer, Debug: true, NoBaseFee: true}
		vmenv, _, err := b.GetEVM(ctx, msg, statedb, header, &config)
		if err != nil {
			return nil, 0, nil, err
		}
		res, err := core.ApplyMessage(vmenv, msg, new(core.GasPool).AddGas(msg.GasLimit))
		if err != nil {
			return nil, 0, nil, fmt.Errorf("failed to apply transaction: %v err: %v", args.toTransaction().Hash(), err)
		}
		if tracer.Equal(prevTracer) {
			return accessList, res.UsedGas, res.Err, nil
		}
		prevTracer = tracer
	}
}

// TransactionAPI exposes methods for reading and creating transaction data.
type TransactionAPI struct {
	b         Backend
	nonceLock *AddrLocker
	signer    types.Signer
}

// NewTransactionAPI creates a new RPC service with methods for interacting with transactions.
func NewTransactionAPI(b Backend, nonceLock *AddrLocker) *TransactionAPI {
	// The signer used by the API should always be the 'latest' known one because we expect
	// signers to be backwards-compatible with old transactions.
	signer := types.LatestSigner(b.ChainConfig())
	return &TransactionAPI{b, nonceLock, signer}
}

// GetBlockTransactionCountByNumber returns the number of transactions in the block with the given block number.
func (s *TransactionAPI) GetBlockTransactionCountByNumber(ctx context.Context, blockNr rpc.BlockNumber) *hexutil.Uint {
	if block, _ := s.b.BlockByNumber(ctx, blockNr); block != nil {
		n := hexutil.Uint(len(block.Transactions()))
		return &n
	}
	return nil
}

// GetBlockTransactionCountByHash returns the number of transactions in the block with the given hash.
func (s *TransactionAPI) GetBlockTransactionCountByHash(ctx context.Context, blockHash common.Hash) *hexutil.Uint {
	if block, _ := s.b.BlockByHash(ctx, blockHash); block != nil {
		n := hexutil.Uint(len(block.Transactions()))
		return &n
	}
	return nil
}

// GetTransactionByBlockNumberAndIndex returns the transaction for the given block number and index.
func (s *TransactionAPI) GetTransactionByBlockNumberAndIndex(ctx context.Context, blockNr rpc.BlockNumber, index hexutil.Uint) *RPCTransaction {
	if block, _ := s.b.BlockByNumber(ctx, blockNr); block != nil {
		return newRPCTransactionFromBlockIndex(ctx, block, uint64(index), s.b)
	}
	return nil
}

// GetTransactionByBlockHashAndIndex returns the transaction for the given block hash and index.
func (s *TransactionAPI) GetTransactionByBlockHashAndIndex(ctx context.Context, blockHash common.Hash, index hexutil.Uint) *RPCTransaction {
	if block, _ := s.b.BlockByHash(ctx, blockHash); block != nil {
		return newRPCTransactionFromBlockIndex(ctx, block, uint64(index), s.b)
	}
	return nil
}

// GetRawTransactionByBlockNumberAndIndex returns the bytes of the transaction for the given block number and index.
func (s *TransactionAPI) GetRawTransactionByBlockNumberAndIndex(ctx context.Context, blockNr rpc.BlockNumber, index hexutil.Uint) hexutil.Bytes {
	if block, _ := s.b.BlockByNumber(ctx, blockNr); block != nil {
		return newRPCRawTransactionFromBlockIndex(block, uint64(index))
	}
	return nil
}

// GetRawTransactionByBlockHashAndIndex returns the bytes of the transaction for the given block hash and index.
func (s *TransactionAPI) GetRawTransactionByBlockHashAndIndex(ctx context.Context, blockHash common.Hash, index hexutil.Uint) hexutil.Bytes {
	if block, _ := s.b.BlockByHash(ctx, blockHash); block != nil {
		return newRPCRawTransactionFromBlockIndex(block, uint64(index))
	}
	return nil
}

// GetTransactionCount returns the number of transactions the given address has sent for the given block number
func (s *TransactionAPI) GetTransactionCount(ctx context.Context, address common.Address, blockNrOrHash rpc.BlockNumberOrHash) (*hexutil.Uint64, error) {
	// Ask transaction pool for the nonce which includes pending transactions
	if blockNr, ok := blockNrOrHash.Number(); ok && blockNr == rpc.PendingBlockNumber {
		nonce, err := s.b.GetPoolNonce(ctx, address)
		if err != nil {
			return nil, err
		}
		return (*hexutil.Uint64)(&nonce), nil
	}
	// Resolve block number and use its state to ask for the nonce
	header, err := headerByNumberOrHash(ctx, s.b, blockNrOrHash)
	if err != nil {
		return nil, err
	}

	if s.b.ChainConfig().IsOptimismPreBedrock(header.Number) {
		if s.b.HistoricalRPCService() != nil {
			var res hexutil.Uint64
			err := s.b.HistoricalRPCService().CallContext(ctx, &res, "eth_getTransactionCount", address, blockNrOrHash)
			if err != nil {
				return nil, fmt.Errorf("historical backend error: %w", err)
			}
			return &res, nil
		} else {
			return nil, rpc.ErrNoHistoricalFallback
		}
	}

	state, _, err := s.b.StateAndHeaderByNumberOrHash(ctx, blockNrOrHash)
	if state == nil || err != nil {
		return nil, err
	}

	nonce := state.GetNonce(address)
	return (*hexutil.Uint64)(&nonce), state.Error()
}

// GetTransactionByHash returns the transaction for the given hash
func (s *TransactionAPI) GetTransactionByHash(ctx context.Context, hash common.Hash) (*RPCTransaction, error) {
	// Try to return an already finalized transaction
	tx, blockHash, blockNumber, index, err := s.b.GetTransaction(ctx, hash)
	if err != nil {
		return nil, err
	}
	if tx != nil {
		header, err := s.b.HeaderByHash(ctx, blockHash)
		if err != nil {
			return nil, err
		}
		rcpt := depositTxReceipt(ctx, blockHash, index, s.b, tx)
		return newRPCTransaction(tx, blockHash, blockNumber, index, header.BaseFee, s.b.ChainConfig(), rcpt), nil
	}
	// No finalized transaction, try to retrieve it from the pool
	if tx := s.b.GetPoolTransaction(hash); tx != nil {
		return NewRPCPendingTransaction(tx, s.b.CurrentHeader(), s.b.ChainConfig()), nil
	}

	// Transaction unknown, return as such
	return nil, nil
}

// GetRawTransactionByHash returns the bytes of the transaction for the given hash.
func (s *TransactionAPI) GetRawTransactionByHash(ctx context.Context, hash common.Hash) (hexutil.Bytes, error) {
	// Retrieve a finalized transaction, or a pooled otherwise
	tx, _, _, _, err := s.b.GetTransaction(ctx, hash)
	if err != nil {
		return nil, err
	}
	if tx == nil {
		if tx = s.b.GetPoolTransaction(hash); tx == nil {
			// Transaction not found anywhere, abort
			return nil, nil
		}
	}
	// Serialize to RLP and return
	return tx.MarshalBinary()
}

// GetTransactionReceipt returns the transaction receipt for the given transaction hash.
func (s *TransactionAPI) GetTransactionReceipt(ctx context.Context, hash common.Hash) (map[string]interface{}, error) {
	tx, blockHash, blockNumber, index, err := s.b.GetTransaction(ctx, hash)
	if err != nil {
		// When the transaction doesn't exist, the RPC method should return JSON null
		// as per specification.
		return nil, nil
	}

	receipts, err := s.b.GetReceipts(ctx, blockHash)
	if err != nil {
		return nil, err
	}
	if uint64(len(receipts)) <= index {
		return nil, nil
	}
	receipt := receipts[index]

	// Derive the sender.
	bigblock := new(big.Int).SetUint64(blockNumber)
	signer := types.MakeSigner(s.b.ChainConfig(), bigblock)
	from, _ := types.Sender(signer, tx)

	fields := map[string]interface{}{
		"blockHash":         blockHash,
		"blockNumber":       hexutil.Uint64(blockNumber),
		"transactionHash":   hash,
		"transactionIndex":  hexutil.Uint64(index),
		"from":              from,
		"to":                tx.To(),
		"gasUsed":           hexutil.Uint64(receipt.GasUsed),
		"cumulativeGasUsed": hexutil.Uint64(receipt.CumulativeGasUsed),
		"contractAddress":   nil,
		"logs":              receipt.Logs,
		"logsBloom":         receipt.Bloom,
		"type":              hexutil.Uint(tx.Type()),
		"effectiveGasPrice": (*hexutil.Big)(receipt.EffectiveGasPrice),
	}

	if s.b.ChainConfig().Optimism != nil && !tx.IsDepositTx() {
		fields["l1GasPrice"] = (*hexutil.Big)(receipt.L1GasPrice)
		fields["l1GasUsed"] = (*hexutil.Big)(receipt.L1GasUsed)
		fields["l1Fee"] = (*hexutil.Big)(receipt.L1Fee)
		fields["l1FeeScalar"] = receipt.FeeScalar.String()
		if receipt.TokenRatio != nil {
			fields["tokenRatio"] = (*hexutil.Big)(receipt.TokenRatio)
		}
	}
	if s.b.ChainConfig().Optimism != nil && tx.IsDepositTx() && receipt.DepositNonce != nil {
		fields["depositNonce"] = hexutil.Uint64(*receipt.DepositNonce)
	}

	// Assign receipt status or post state.
	if len(receipt.PostState) > 0 {
		fields["root"] = hexutil.Bytes(receipt.PostState)
	} else {
		fields["status"] = hexutil.Uint(receipt.Status)
	}
	if receipt.Logs == nil {
		fields["logs"] = []*types.Log{}
	}

	// If the ContractAddress is 20 0x0 bytes, assume it is not a contract creation
	if receipt.ContractAddress != (common.Address{}) {
		fields["contractAddress"] = receipt.ContractAddress
	}
	return fields, nil
}

// sign is a helper function that signs a transaction with the private key of the given address.
func (s *TransactionAPI) sign(addr common.Address, tx *types.Transaction) (*types.Transaction, error) {
	// Look up the wallet containing the requested signer
	account := accounts.Account{Address: addr}

	wallet, err := s.b.AccountManager().Find(account)
	if err != nil {
		return nil, err
	}
	// Request the wallet to sign the transaction
	return wallet.SignTx(account, tx, s.b.ChainConfig().ChainID)
}

// SubmitTransaction is a helper function that submits tx to txPool and logs a message.
func SubmitTransaction(ctx context.Context, b Backend, tx *types.Transaction) (common.Hash, error) {
	// If the transaction fee cap is already specified, ensure the
	// fee of the given transaction is _reasonable_.
	if err := checkTxFee(tx.GasPrice(), tx.Gas(), b.RPCTxFeeCap()); err != nil {
		return common.Hash{}, err
	}
	if !b.UnprotectedAllowed() && !tx.Protected() {
		// Ensure only eip155 signed transactions are submitted if EIP155Required is set.
		return common.Hash{}, errors.New("only replay-protected (EIP-155) transactions allowed over RPC")
	}
	if err := b.SendTx(ctx, tx); err != nil {
		return common.Hash{}, err
	}
	// Print a log with full tx details for manual investigations and interventions
	signer := types.MakeSigner(b.ChainConfig(), b.CurrentBlock().Number)
	from, err := types.Sender(signer, tx)
	if err != nil {
		return common.Hash{}, err
	}

	if tx.To() == nil {
		addr := crypto.CreateAddress(from, tx.Nonce())
		log.Info("Submitted contract creation", "hash", tx.Hash().Hex(), "from", from, "nonce", tx.Nonce(), "contract", addr.Hex(), "value", tx.Value())
	} else {
		log.Info("Submitted transaction", "hash", tx.Hash().Hex(), "from", from, "nonce", tx.Nonce(), "recipient", tx.To(), "value", tx.Value())
	}
	return tx.Hash(), nil
}

// SendTransaction creates a transaction for the given argument, sign it and submit it to the
// transaction pool.
func (s *TransactionAPI) SendTransaction(ctx context.Context, args TransactionArgs) (common.Hash, error) {
	// Look up the wallet containing the requested signer
	account := accounts.Account{Address: args.from()}

	wallet, err := s.b.AccountManager().Find(account)
	if err != nil {
		return common.Hash{}, err
	}

	if args.Nonce == nil {
		// Hold the mutex around signing to prevent concurrent assignment of
		// the same nonce to multiple accounts.
		s.nonceLock.LockAddr(args.from())
		defer s.nonceLock.UnlockAddr(args.from())
	}

	// Set some sanity defaults and terminate on failure
	if err := args.setDefaults(ctx, s.b); err != nil {
		return common.Hash{}, err
	}
	// Assemble the transaction and sign with the wallet
	tx := args.toTransaction()

	signed, err := wallet.SignTx(account, tx, s.b.ChainConfig().ChainID)
	if err != nil {
		return common.Hash{}, err
	}
	return SubmitTransaction(ctx, s.b, signed)
}

// FillTransaction fills the defaults (nonce, gas, gasPrice or 1559 fields)
// on a given unsigned transaction, and returns it to the caller for further
// processing (signing + broadcast).
func (s *TransactionAPI) FillTransaction(ctx context.Context, args TransactionArgs) (*SignTransactionResult, error) {
	// Set some sanity defaults and terminate on failure
	if err := args.setDefaults(ctx, s.b); err != nil {
		return nil, err
	}
	// Assemble the transaction and obtain rlp
	tx := args.toTransaction()
	data, err := tx.MarshalBinary()
	if err != nil {
		return nil, err
	}
	return &SignTransactionResult{data, tx}, nil
}

// SendRawTransaction will add the signed transaction to the transaction pool.
// The sender is responsible for signing the transaction and using the correct nonce.
func (s *TransactionAPI) SendRawTransaction(ctx context.Context, input hexutil.Bytes) (common.Hash, error) {
	tx := new(types.Transaction)
	if err := tx.UnmarshalBinary(input); err != nil {
		return common.Hash{}, err
	}
	return SubmitTransaction(ctx, s.b, tx)
}

// Sign calculates an ECDSA signature for:
// keccak256("\x19Ethereum Signed Message:\n" + len(message) + message).
//
// Note, the produced signature conforms to the secp256k1 curve R, S and V values,
// where the V value will be 27 or 28 for legacy reasons.
//
// The account associated with addr must be unlocked.
//
// https://github.com/ethereum/wiki/wiki/JSON-RPC#eth_sign
func (s *TransactionAPI) Sign(addr common.Address, data hexutil.Bytes) (hexutil.Bytes, error) {
	// Look up the wallet containing the requested signer
	account := accounts.Account{Address: addr}

	wallet, err := s.b.AccountManager().Find(account)
	if err != nil {
		return nil, err
	}
	// Sign the requested hash with the wallet
	signature, err := wallet.SignText(account, data)
	if err == nil {
		signature[64] += 27 // Transform V from 0/1 to 27/28 according to the yellow paper
	}
	return signature, err
}

// SignTransactionResult represents a RLP encoded signed transaction.
type SignTransactionResult struct {
	Raw hexutil.Bytes      `json:"raw"`
	Tx  *types.Transaction `json:"tx"`
}

// SignTransaction will sign the given transaction with the from account.
// The node needs to have the private key of the account corresponding with
// the given from address and it needs to be unlocked.
func (s *TransactionAPI) SignTransaction(ctx context.Context, args TransactionArgs) (*SignTransactionResult, error) {
	if args.Gas == nil {
		return nil, fmt.Errorf("gas not specified")
	}
	if args.GasPrice == nil && (args.MaxPriorityFeePerGas == nil || args.MaxFeePerGas == nil) {
		return nil, fmt.Errorf("missing gasPrice or maxFeePerGas/maxPriorityFeePerGas")
	}
	if args.Nonce == nil {
		return nil, fmt.Errorf("nonce not specified")
	}
	if err := args.setDefaults(ctx, s.b); err != nil {
		return nil, err
	}
	// Before actually sign the transaction, ensure the transaction fee is reasonable.
	tx := args.toTransaction()
	if err := checkTxFee(tx.GasPrice(), tx.Gas(), s.b.RPCTxFeeCap()); err != nil {
		return nil, err
	}
	signed, err := s.sign(args.from(), tx)
	if err != nil {
		return nil, err
	}
	data, err := signed.MarshalBinary()
	if err != nil {
		return nil, err
	}
	return &SignTransactionResult{data, signed}, nil
}

// PendingTransactions returns the transactions that are in the transaction pool
// and have a from address that is one of the accounts this node manages.
func (s *TransactionAPI) PendingTransactions() ([]*RPCTransaction, error) {
	pending, err := s.b.GetPoolTransactions()
	if err != nil {
		return nil, err
	}
	accounts := make(map[common.Address]struct{})
	for _, wallet := range s.b.AccountManager().Wallets() {
		for _, account := range wallet.Accounts() {
			accounts[account.Address] = struct{}{}
		}
	}
	curHeader := s.b.CurrentHeader()
	transactions := make([]*RPCTransaction, 0, len(pending))
	for _, tx := range pending {
		from, _ := types.Sender(s.signer, tx)
		if _, exists := accounts[from]; exists {
			transactions = append(transactions, NewRPCPendingTransaction(tx, curHeader, s.b.ChainConfig()))
		}
	}
	return transactions, nil
}

// Resend accepts an existing transaction and a new gas price and limit. It will remove
// the given transaction from the pool and reinsert it with the new gas price and limit.
func (s *TransactionAPI) Resend(ctx context.Context, sendArgs TransactionArgs, gasPrice *hexutil.Big, gasLimit *hexutil.Uint64) (common.Hash, error) {
	if sendArgs.Nonce == nil {
		return common.Hash{}, fmt.Errorf("missing transaction nonce in transaction spec")
	}
	if err := sendArgs.setDefaults(ctx, s.b); err != nil {
		return common.Hash{}, err
	}
	matchTx := sendArgs.toTransaction()

	// Before replacing the old transaction, ensure the _new_ transaction fee is reasonable.
	var price = matchTx.GasPrice()
	if gasPrice != nil {
		price = gasPrice.ToInt()
	}
	var gas = matchTx.Gas()
	if gasLimit != nil {
		gas = uint64(*gasLimit)
	}
	if err := checkTxFee(price, gas, s.b.RPCTxFeeCap()); err != nil {
		return common.Hash{}, err
	}
	// Iterate the pending list for replacement
	pending, err := s.b.GetPoolTransactions()
	if err != nil {
		return common.Hash{}, err
	}
	for _, p := range pending {
		wantSigHash := s.signer.Hash(matchTx)
		pFrom, err := types.Sender(s.signer, p)
		if err == nil && pFrom == sendArgs.from() && s.signer.Hash(p) == wantSigHash {
			// Match. Re-sign and send the transaction.
			if gasPrice != nil && (*big.Int)(gasPrice).Sign() != 0 {
				sendArgs.GasPrice = gasPrice
			}
			if gasLimit != nil && *gasLimit != 0 {
				sendArgs.Gas = gasLimit
			}
			signedTx, err := s.sign(sendArgs.from(), sendArgs.toTransaction())
			if err != nil {
				return common.Hash{}, err
			}
			if err = s.b.SendTx(ctx, signedTx); err != nil {
				return common.Hash{}, err
			}
			return signedTx.Hash(), nil
		}
	}
	return common.Hash{}, fmt.Errorf("transaction %#x not found", matchTx.Hash())
}

// DebugAPI is the collection of Ethereum APIs exposed over the debugging
// namespace.
type DebugAPI struct {
	b Backend
}

// NewDebugAPI creates a new instance of DebugAPI.
func NewDebugAPI(b Backend) *DebugAPI {
	return &DebugAPI{b: b}
}

// GetRawHeader retrieves the RLP encoding for a single header.
func (api *DebugAPI) GetRawHeader(ctx context.Context, blockNrOrHash rpc.BlockNumberOrHash) (hexutil.Bytes, error) {
	var hash common.Hash
	if h, ok := blockNrOrHash.Hash(); ok {
		hash = h
	} else {
		block, err := api.b.BlockByNumberOrHash(ctx, blockNrOrHash)
		if err != nil {
			return nil, err
		}
		hash = block.Hash()
	}
	header, _ := api.b.HeaderByHash(ctx, hash)
	if header == nil {
		return nil, fmt.Errorf("header #%d not found", hash)
	}
	return rlp.EncodeToBytes(header)
}

// GetRawBlock retrieves the RLP encoded for a single block.
func (api *DebugAPI) GetRawBlock(ctx context.Context, blockNrOrHash rpc.BlockNumberOrHash) (hexutil.Bytes, error) {
	var hash common.Hash
	if h, ok := blockNrOrHash.Hash(); ok {
		hash = h
	} else {
		block, err := api.b.BlockByNumberOrHash(ctx, blockNrOrHash)
		if err != nil {
			return nil, err
		}
		hash = block.Hash()
	}
	block, _ := api.b.BlockByHash(ctx, hash)
	if block == nil {
		return nil, fmt.Errorf("block #%d not found", hash)
	}
	return rlp.EncodeToBytes(block)
}

// GetRawReceipts retrieves the binary-encoded receipts of a single block.
func (api *DebugAPI) GetRawReceipts(ctx context.Context, blockNrOrHash rpc.BlockNumberOrHash) ([]hexutil.Bytes, error) {
	var hash common.Hash
	if h, ok := blockNrOrHash.Hash(); ok {
		hash = h
	} else {
		block, err := api.b.BlockByNumberOrHash(ctx, blockNrOrHash)
		if err != nil {
			return nil, err
		}
		hash = block.Hash()
	}
	receipts, err := api.b.GetReceipts(ctx, hash)
	if err != nil {
		return nil, err
	}
	result := make([]hexutil.Bytes, len(receipts))
	for i, receipt := range receipts {
		b, err := receipt.MarshalBinary()
		if err != nil {
			return nil, err
		}
		result[i] = b
	}
	return result, nil
}

// GetRawTransaction returns the bytes of the transaction for the given hash.
func (s *DebugAPI) GetRawTransaction(ctx context.Context, hash common.Hash) (hexutil.Bytes, error) {
	// Retrieve a finalized transaction, or a pooled otherwise
	tx, _, _, _, err := s.b.GetTransaction(ctx, hash)
	if err != nil {
		return nil, err
	}
	if tx == nil {
		if tx = s.b.GetPoolTransaction(hash); tx == nil {
			// Transaction not found anywhere, abort
			return nil, nil
		}
	}
	return tx.MarshalBinary()
}

// PrintBlock retrieves a block and returns its pretty printed form.
func (api *DebugAPI) PrintBlock(ctx context.Context, number uint64) (string, error) {
	block, _ := api.b.BlockByNumber(ctx, rpc.BlockNumber(number))
	if block == nil {
		return "", fmt.Errorf("block #%d not found", number)
	}
	return spew.Sdump(block), nil
}

// SeedHash retrieves the seed hash of a block.
func (api *DebugAPI) SeedHash(ctx context.Context, number uint64) (string, error) {
	block, _ := api.b.BlockByNumber(ctx, rpc.BlockNumber(number))
	if block == nil {
		return "", fmt.Errorf("block #%d not found", number)
	}
	return fmt.Sprintf("%#x", ethash.SeedHash(number)), nil
}

// ChaindbProperty returns leveldb properties of the key-value database.
func (api *DebugAPI) ChaindbProperty(property string) (string, error) {
	if property == "" {
		property = "leveldb.stats"
	} else if !strings.HasPrefix(property, "leveldb.") {
		property = "leveldb." + property
	}
	return api.b.ChainDb().Stat(property)
}

// ChaindbCompact flattens the entire key-value database into a single level,
// removing all unused slots and merging all keys.
func (api *DebugAPI) ChaindbCompact() error {
	for b := byte(0); b < 255; b++ {
		log.Info("Compacting chain database", "range", fmt.Sprintf("0x%0.2X-0x%0.2X", b, b+1))
		if err := api.b.ChainDb().Compact([]byte{b}, []byte{b + 1}); err != nil {
			log.Error("Database compaction failed", "err", err)
			return err
		}
	}
	return nil
}

// SetHead rewinds the head of the blockchain to a previous block.
func (api *DebugAPI) SetHead(number hexutil.Uint64) {
	api.b.SetHead(uint64(number))
}

// NetAPI offers network related RPC methods
type NetAPI struct {
	net            *p2p.Server
	networkVersion uint64
}

// NewNetAPI creates a new net API instance.
func NewNetAPI(net *p2p.Server, networkVersion uint64) *NetAPI {
	return &NetAPI{net, networkVersion}
}

// Listening returns an indication if the node is listening for network connections.
func (s *NetAPI) Listening() bool {
	return true // always listening
}

// PeerCount returns the number of connected peers
func (s *NetAPI) PeerCount() hexutil.Uint {
	return hexutil.Uint(s.net.PeerCount())
}

// Version returns the current ethereum protocol version.
func (s *NetAPI) Version() string {
	return fmt.Sprintf("%d", s.networkVersion)
}

// checkTxFee is an internal function used to check whether the fee of
// the given transaction is _reasonable_(under the cap).
func checkTxFee(gasPrice *big.Int, gas uint64, cap float64) error {
	// Short circuit if there is no cap for transaction fee at all.
	if cap == 0 {
		return nil
	}
	feeEth := new(big.Float).Quo(new(big.Float).SetInt(new(big.Int).Mul(gasPrice, new(big.Int).SetUint64(gas))), new(big.Float).SetInt(big.NewInt(params.Ether)))
	feeFloat, _ := feeEth.Float64()
	if feeFloat > cap {
		return fmt.Errorf("tx fee (%.2f ether) exceeds the configured cap (%.2f ether)", feeFloat, cap)
	}
	return nil
}

// toHexSlice creates a slice of hex-strings based on []byte.
func toHexSlice(b [][]byte) []string {
	r := make([]string, len(b))
	for i := range b {
		r[i] = hexutil.Encode(b[i])
	}
	return r
}<|MERGE_RESOLUTION|>--- conflicted
+++ resolved
@@ -1321,47 +1321,6 @@
 	return hexutil.Uint64(hi * gasBuffer / 100), nil
 }
 
-<<<<<<< HEAD
-=======
-func calculateGasWithAllowance(ctx context.Context, b Backend, args TransactionArgs, blockNrOrHash rpc.BlockNumberOrHash, gasPriceForEstimate *big.Int, gasCap uint64) (uint64, error) {
-	state, _, err := b.StateAndHeaderByNumberOrHash(ctx, blockNrOrHash)
-	if err != nil {
-		return 0, err
-	}
-	balance := state.GetBalance(*args.From) // from can't be nil
-	metaTxParams, err := types.DecodeMetaTxParams(args.data())
-	if err != nil {
-		return 0, err
-	}
-
-	available := new(big.Int).Set(balance)
-	if args.Value != nil {
-		if args.Value.ToInt().Cmp(available) >= 0 {
-			return 0, core.ErrInsufficientFundsForTransfer
-		}
-		available.Sub(available, args.Value.ToInt())
-	}
-	if metaTxParams != nil {
-		feeCap := new(big.Int).Mul(gasPriceForEstimate, big.NewInt(0).SetUint64(gasCap))
-		sponsorAmount, _ := types.CalculateSponsorPercentAmount(metaTxParams, feeCap)
-		sponsorBalance := state.GetBalance(metaTxParams.GasFeeSponsor)
-		if sponsorAmount.Cmp(sponsorBalance) < 0 {
-			available.Add(available, sponsorAmount)
-		} else {
-			available.Add(available, sponsorBalance)
-		}
-	}
-
-	allowanceGas := new(big.Int).Div(available, gasPriceForEstimate)
-
-	if allowanceGas.Uint64() < gasCap {
-		return allowanceGas.Uint64(), nil
-	}
-
-	return gasCap, nil
-}
-
->>>>>>> 64996df6
 // EstimateGas returns an estimate of the amount of gas needed to execute the
 // given transaction against the current pending block.
 func (s *BlockChainAPI) EstimateGas(ctx context.Context, args TransactionArgs, blockNrOrHash *rpc.BlockNumberOrHash) (hexutil.Uint64, error) {
